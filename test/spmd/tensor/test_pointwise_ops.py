# Copyright (c) Meta Platforms, Inc. and affiliates
import torch
from torch.testing._internal.common_utils import run_tests
from spmd.test._utils import (  # type: ignore
    DistTensorTestBase,
    with_comms,
    TEST_GPU_NUM,
)
from spmd import DeviceMesh, DTensor
from spmd.tensor.placement_types import Shard, Replicate, _Partial
from torch.distributed.distributed_c10d import ReduceOp
from torch.testing._internal.common_distributed import skip_if_lt_x_gpu


class DistElementwiseOpsTest(DistTensorTestBase):
    # TODO: We need to add CPU tests for ops in the future.
    def _run_sharded_elementwise_ops(
        self, mesh, spec, input_size, op, reset_seed=None, **kwargs
    ):
        torch.manual_seed(self.rank)
        input_tensor = torch.randn(
            *input_size, device=self.device_type, requires_grad=True
        )
<<<<<<< HEAD
        dist_tensor = DTensor.from_local(input_tensor, mesh, spec)
=======
        dist_tensor = DTensor(
            input_tensor, mesh, spec, requires_grad=input_tensor.requires_grad
        )
>>>>>>> 5a5a454d
        reset_seed() if reset_seed else None
        dt = op(dist_tensor, **kwargs)
        dt.to_local().sum().backward()
        reset_seed() if reset_seed else None
        expected = op(input_tensor, **kwargs)
        
        self.assertEqual(input_tensor, dist_tensor.to_local())
        self.assertEqual(expected, dt.to_local())

    @with_comms
    def test_activations(self):
        device_mesh = DeviceMesh(self.device_type, list(range(self.world_size)))
        self._run_sharded_elementwise_ops(
            device_mesh, [Shard(0)], (8, 5), torch.nn.functional.gelu
        )
        self._run_sharded_elementwise_ops(
            device_mesh, [Replicate()], (8, 5), torch.nn.functional.gelu
        )
        self._run_sharded_elementwise_ops(
            device_mesh, [Shard(1)], (3, 14), torch.nn.functional.relu
        )
        self._run_sharded_elementwise_ops(
            device_mesh, [Replicate()], (8, 5), torch.nn.functional.relu
        )
        self._run_sharded_elementwise_ops(
            device_mesh, [Shard(0)], (8, 5), torch.sigmoid
        )
        self._run_sharded_elementwise_ops(
            device_mesh, [Replicate()], (8, 5), torch.sigmoid
        )
        self._run_sharded_elementwise_ops(
            device_mesh, [Shard(0)], (8, 5), torch.tanh
        )
        self._run_sharded_elementwise_ops(
            device_mesh, [Replicate()], (8, 5), torch.tanh
        )

    @with_comms
    @skip_if_lt_x_gpu(TEST_GPU_NUM)
    def test_dropout(self):
        def _reset_random_seed():
            torch.manual_seed(self.rank + 4)

        device_mesh = DeviceMesh(self.device_type, list(range(self.world_size)))
        self._run_sharded_elementwise_ops(
            device_mesh,
            [Shard(0)],
            (8, 5),
            torch.nn.functional.dropout,
            p=0.4,
            training=False,
        )
        self._run_sharded_elementwise_ops(
            device_mesh,
            [Shard(1)],
            (3, 14),
            torch.nn.functional.dropout,
            reset_seed=_reset_random_seed,
            p=0.5,
            training=True,
        )

    @with_comms
    @skip_if_lt_x_gpu(TEST_GPU_NUM)
    def test_dropout_errors(self):
        device_mesh = DeviceMesh(self.device_type, list(range(self.world_size)))
        with self.assertRaisesRegex(RuntimeError, "Not supported!"):
            self._run_sharded_elementwise_ops(
                device_mesh,
                [_Partial(ReduceOp.SUM)],
                (8, 5),
                torch.nn.functional.dropout,
            )


if __name__ == "__main__":
    run_tests()<|MERGE_RESOLUTION|>--- conflicted
+++ resolved
@@ -15,22 +15,20 @@
 class DistElementwiseOpsTest(DistTensorTestBase):
     # TODO: We need to add CPU tests for ops in the future.
     def _run_sharded_elementwise_ops(
-        self, mesh, spec, input_size, op, reset_seed=None, **kwargs
+        self, mesh, spec, input_size, op, reset_seed=None, run_bw=True, **kwargs
     ):
         torch.manual_seed(self.rank)
         input_tensor = torch.randn(
             *input_size, device=self.device_type, requires_grad=True
         )
-<<<<<<< HEAD
-        dist_tensor = DTensor.from_local(input_tensor, mesh, spec)
-=======
         dist_tensor = DTensor(
             input_tensor, mesh, spec, requires_grad=input_tensor.requires_grad
         )
->>>>>>> 5a5a454d
         reset_seed() if reset_seed else None
         dt = op(dist_tensor, **kwargs)
-        dt.to_local().sum().backward()
+        if run_bw:
+            # TODO(anj): Add support for reshard on _Partial spec tensors.
+            dt.to_local().sum().backward()
         reset_seed() if reset_seed else None
         expected = op(input_tensor, **kwargs)
         
@@ -77,8 +75,10 @@
             [Shard(0)],
             (8, 5),
             torch.nn.functional.dropout,
+            run_bw=False,
             p=0.4,
             training=False,
+            
         )
         self._run_sharded_elementwise_ops(
             device_mesh,
@@ -86,6 +86,7 @@
             (3, 14),
             torch.nn.functional.dropout,
             reset_seed=_reset_random_seed,
+            run_bw=False,
             p=0.5,
             training=True,
         )
@@ -100,6 +101,7 @@
                 [_Partial(ReduceOp.SUM)],
                 (8, 5),
                 torch.nn.functional.dropout,
+                run_bw=False,
             )
 
 
