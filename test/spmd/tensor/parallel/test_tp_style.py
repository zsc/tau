--- conflicted
+++ resolved
@@ -24,14 +24,10 @@
             RuntimeError, "device_mesh is not passed nor can be inferred"
         ):
             dtensor = func(input_local_tensor)
-<<<<<<< HEAD
-        device_mesh = DeviceMesh(self.device_type, [[0, 1], [2, 3]])
-=======
         device_mesh = DeviceMesh(
             self.device_type,
             torch.arange(self.world_size).reshape(self.world_size // 2, 2),
         )
->>>>>>> 10db3ebe
         with self.assertRaisesRegex(
             RuntimeError,
             "device_mesh has dims [0-9]+ but expcted to be 1 for input.",
