# Copyright (c) Meta Platforms, Inc. and affiliates
import torch
import torch.nn as nn
from torch.testing._internal.common_utils import run_tests
<<<<<<< HEAD
from spmd.testing.common_utils import DistTensorTestBase, with_comms, NUM_DEVICES, skip_unless_torch_gpu  # type: ignore
from spmd import (
    distribute_module,
=======
from spmd.testing.common_utils import (
    DistTensorTestBase,
    with_comms,
    NUM_DEVICES,
    skip_unless_torch_gpu,
)
from spmd.tensor import (
    distribute_tensor,
>>>>>>> 1223090c
    DeviceMesh,
    Replicate,
)
from spmd import distribute_module
from spmd.tensor.parallel import (
    TensorParallelMultiheadAttention,
    tp_shard_self_attn,
    tp_shard_mlp,
    replicate_input,
    replicate_output,
)


class MLPModule(nn.Module):
    def __init__(self, device):
        super(MLPModule, self).__init__()
        torch.manual_seed(5)
        self.net1 = torch.nn.Linear(10, 16, device=device)
        self.relu = torch.nn.ReLU()
        self.net2 = torch.nn.Linear(16, 12, device=device)

    def forward(self, x):
        return self.net2(self.relu(self.net1(x)))


<<<<<<< HEAD
=======
def _aggregate_local_tensor(module: torch.nn.Module) -> torch.nn.Module:
    def hook_func(_module, _input, output):
        if isinstance(output, DTensor):
            replica_placement = [Replicate()] * device_mesh.ndim
            return (
                output.redistribute(output.device_mesh, replica_placement)
                .contiguous()
                .to_local()
            )

    module.register_forward_hook(hook_func)
    return module


def shard_mlp(m, device_type, tp_size):
    start_idx = 0
    device_mesh = DeviceMesh(
        device_type,
        list(range(start_idx, start_idx + tp_size)),
    )
    col_wise_sharding = [Shard(0)]
    row_wise_sharding = [Shard(1)]
    replicate = [Replicate()] * device_mesh.ndim

    def shard_params(name, module):
        if isinstance(module, nn.Linear):
            if name == "net1":
                sharded_weight = nn.Parameter(
                    distribute_tensor(
                        module.weight, device_mesh, col_wise_sharding
                    )
                )
                sharded_bias = nn.Parameter(
                    distribute_tensor(
                        module.bias, device_mesh, col_wise_sharding
                    )
                )
                module.register_parameter("weight", sharded_weight)
                module.register_parameter("bias", sharded_bias)
            elif name == "net2":
                sharded_weight = nn.Parameter(
                    distribute_tensor(
                        module.weight, device_mesh, row_wise_sharding
                    )
                )
                replicated_bias = nn.Parameter(
                    distribute_tensor(module.bias, device_mesh, replicate)
                )
                module.register_parameter("weight", sharded_weight)
                module.register_parameter("bias", replicated_bias)

    def replicate_input(inputs):
        return DTensor.from_local(inputs[0], device_mesh, replicate)

    def aggregate_output(outputs):
        assert isinstance(outputs, DTensor)
        return (
            outputs.redistribute(outputs.device_mesh, replicate)
            .contiguous()
            .to_local()
        )

    dist_mod = distribute_module(
        m,
        device_mesh,
        partition_fn=shard_params,
        input_fn=replicate_input,
        output_fn=aggregate_output,
    )
    return dist_mod


>>>>>>> 1223090c
class MultiheadAttnWrap(nn.Module):
    def __init__(self, embed_dim, num_heads, add_bias_kv=False, device=None):
        super().__init__()
        self.attn = nn.MultiheadAttention(
            embed_dim, num_heads, add_bias_kv=add_bias_kv, device=device
        )

    def forward(self, query, key, value):
        return self.attn(query, key, value)


class DistTensorParallelExampleTest(DistTensorTestBase):
    @with_comms
    def test_mlp_megatron_e2e(self):
        inp_size = [5, 10]
        # Ensure all tp ranks have same input.
        torch.manual_seed(0)
        inp = torch.rand(*inp_size, device=self.device_type)
        model = MLPModule(self.device_type)
        model_tp = MLPModule(self.device_type)
        # Test MLP recognition
        from spmd.tensor.parallel.api import _isMLP

        self.assertTrue(_isMLP(model_tp))

        # Ensure model are initialized the same way.
        self.assertEqual(model.net1.weight, model_tp.net1.weight)
        self.assertEqual(model.net1.bias, model_tp.net1.bias)
        self.assertEqual(model.net2.weight, model_tp.net2.weight)
        self.assertEqual(model.net2.bias, model_tp.net2.bias)

        # Shard module and initialize optimizer.
        device_mesh = DeviceMesh(self.device_type, list(range(NUM_DEVICES)))
        distribute_module(
            model_tp,
            device_mesh,
            partition_fn=tp_shard_mlp(device_mesh),
            input_fn=replicate_input(device_mesh),
            output_fn=replicate_output,
        )
        LR = 0.25
        optim = torch.optim.SGD(model.parameters(), lr=LR)
        optim_tp = torch.optim.SGD(model_tp.parameters(), lr=LR)

        output = model(inp)
        output_tp = model_tp(inp)
        self.assertEqual(output, output_tp)

        output.sum().backward()
        output_tp.sum().backward()

        device_mesh = model_tp.net1.weight.device_mesh
        replicate = [Replicate()] * device_mesh.ndim

        # Ensure gradients are same.
        self.assertEqual(
            model.net1.weight.grad,
            model_tp.net1.weight.grad.redistribute(
                device_mesh=device_mesh, placements=replicate
            ).to_local(),
        )
        self.assertEqual(
            model.net1.bias.grad,
            model_tp.net1.bias.grad.redistribute(
                device_mesh=device_mesh, placements=replicate
            ).to_local(),
        )
        self.assertEqual(
            model.net2.weight.grad,
            model_tp.net2.weight.grad.redistribute(
                device_mesh=device_mesh, placements=replicate
            ).to_local(),
        )
        self.assertEqual(
            model.net2.bias.grad,
            model_tp.net2.bias.grad.redistribute(
                device_mesh=device_mesh, placements=replicate
            ).to_local(),
        )

        optim.step()
        optim_tp.step()

        # Ensure model weights are still same after update.
        self.assertEqual(
            model.net1.weight,
            model_tp.net1.weight.redistribute(
                device_mesh=device_mesh, placements=replicate
            ).to_local(),
        )
        self.assertEqual(
            model.net1.bias,
            model_tp.net1.bias.redistribute(
                device_mesh=device_mesh, placements=replicate
            ).to_local(),
        )
        self.assertEqual(
            model.net2.weight,
            model_tp.net2.weight.redistribute(
                device_mesh=device_mesh, placements=replicate
            ).to_local(),
        )
        # Due to the trick we use for Partial aggregation, we only check the weight when local_rank = 0.
        if self.rank == 0:
            self.assertEqual(
                model.net2.bias,
                model_tp.net2.bias.redistribute(
                    device_mesh=device_mesh, placements=replicate
                ).to_local(),
            )

        inp = torch.rand(*inp_size, device=self.device_type)
        output = model(inp)
        output_tp = model_tp(inp)
        self.assertEqual(output, output_tp)

    # TensorParallelMultiheadAttention == dist_module(TensorParallelMultiheadAttention)
    # baddbmm introduces nan occasionally on CPU: https://github.com/pytorch/pytorch/issues/80588
    @with_comms
    @skip_unless_torch_gpu
    def test_self_attn_megatron_e2e(self):
        inp_size = [8, 12, 16]
        # Ensure all tp ranks have same input.
        torch.manual_seed(0)
        inp = torch.rand(*inp_size, device=self.device_type)

        # Initialize model using same seed.
        torch.manual_seed(5)
        model = TensorParallelMultiheadAttention(
            16,
            8,
            tp_size=NUM_DEVICES,
            add_bias_kv=True,
            device=self.device_type,
        )
        torch.manual_seed(5)
        model_tp = TensorParallelMultiheadAttention(
            16,
            8,
            tp_size=NUM_DEVICES,
            add_bias_kv=True,
            device=self.device_type,
        )

        # Ensure model are initialized the same way.
        self.assertEqual(model.qkv.weight, model_tp.qkv.weight)
        self.assertEqual(model.qkv.bias, model_tp.qkv.bias)
        self.assertEqual(model.proj.weight, model_tp.proj.weight)
        self.assertEqual(model.proj.bias, model_tp.proj.bias)

        # Shard module and initialize optimizer.
        device_mesh = DeviceMesh(self.device_type, list(range(NUM_DEVICES)))
        distribute_module(
            model_tp,
            device_mesh,
            partition_fn=tp_shard_self_attn(device_mesh),
            input_fn=replicate_input(device_mesh),
            output_fn=replicate_output,
        )

        device_mesh = model_tp.qkv.weight.device_mesh
        replicate = [Replicate()] * device_mesh.ndim
        # Ensure model are initialized the same way.
        self.assertEqual(
            model.qkv.weight,
            model_tp.qkv.weight.redistribute(
                device_mesh=device_mesh, placements=replicate
            ).to_local(),
        )
        self.assertEqual(
            model.qkv.bias,
            model_tp.qkv.bias.redistribute(
                device_mesh=device_mesh, placements=replicate
            ).to_local(),
        )
        self.assertEqual(
            model.proj.weight,
            model_tp.proj.weight.redistribute(
                device_mesh=device_mesh, placements=replicate
            ).to_local(),
        )
        self.assertEqual(
            model.proj.bias,
            model_tp.proj.bias.redistribute(
                device_mesh=device_mesh, placements=replicate
            ).to_local(),
        )

        LR = 0.25
        optim = torch.optim.SGD(model.parameters(), lr=LR)
        optim_tp = torch.optim.SGD(model_tp.parameters(), lr=LR)

        output = model(inp, inp, inp)
        output_tp = model_tp(inp, inp, inp)
        self.assertEqual(output, output_tp)

        output.sum().backward()
        output_tp.sum().backward()

        device_mesh = model_tp.qkv.weight.device_mesh
        # Ensure gradients are same.
        self.assertEqual(
            model.qkv.weight.grad,
            model_tp.qkv.weight.grad.redistribute(
                device_mesh=device_mesh, placements=replicate
            ).to_local(),
        )
        self.assertEqual(
            model.qkv.bias.grad,
            model_tp.qkv.bias.grad.redistribute(
                device_mesh=device_mesh, placements=replicate
            ).to_local(),
        )
        self.assertEqual(
            model.proj.weight.grad,
            model_tp.proj.weight.grad.redistribute(
                device_mesh=device_mesh, placements=replicate
            ).to_local(),
        )
        self.assertEqual(
            model.proj.bias.grad,
            model_tp.proj.bias.grad.redistribute(
                device_mesh=device_mesh, placements=replicate
            ).to_local(),
        )

        optim.step()
        optim_tp.step()

        # Ensure model weights are still same after update.
        self.assertEqual(
            model.qkv.weight,
            model_tp.qkv.weight.redistribute(
                device_mesh=device_mesh, placements=replicate
            ).to_local(),
        )
        self.assertEqual(
            model.qkv.bias,
            model_tp.qkv.bias.redistribute(
                device_mesh=device_mesh, placements=replicate
            ).to_local(),
        )
        self.assertEqual(
            model.proj.weight,
            model_tp.proj.weight.redistribute(
                device_mesh=device_mesh, placements=replicate
            ).to_local(),
        )
        self.assertEqual(
            model.proj.bias,
            model_tp.proj.bias.redistribute(
                device_mesh=device_mesh, placements=replicate
            ).to_local(),
        )

        inp = torch.rand(*inp_size, device=self.device_type)
        output = model(inp, inp, inp)
        output_tp = model_tp(inp, inp, inp)
        self.assertEqual(output, output_tp)

    # TensorParallelMultiheadAttention == dist_module(torch.nn.MultiheadAttention)
    # baddbmm introduces nan occasionally on CPU: https://github.com/pytorch/pytorch/issues/80588
    @with_comms
    @skip_unless_torch_gpu
    def test_self_attn_replacement_megatron_e2e(self):
        inp_size = [8, 12, 16]
        # Ensure all tp ranks have same input.
        torch.manual_seed(0)
        inp = torch.rand(*inp_size, device=self.device_type)

        # TODO: our sharding function cannot shard the root node
        torch.manual_seed(5)
        model = TensorParallelMultiheadAttention(
            16,
            8,
            tp_size=NUM_DEVICES,
            add_bias_kv=True,
            device=self.device_type,
        )
        model_tp = MultiheadAttnWrap(
            16, 8, add_bias_kv=True, device=self.device_type
        )

        # TODO: somehow using torch.nn.MultiheadAttention's initial params does not work
        # Use TensorParallelMultiheadAttention parameters instead
        x = model.qkv.weight.clone().detach().requires_grad_()
        model_tp.attn.register_parameter(
            "in_proj_weight", torch.nn.Parameter(x)
        )

        x = model.qkv.bias.clone().detach().requires_grad_()
        model_tp.attn.register_parameter("in_proj_bias", torch.nn.Parameter(x))

        x = model.proj.weight.clone().detach().requires_grad_()
        model_tp.attn.out_proj.register_parameter(
            "weight", torch.nn.Parameter(x)
        )

        x = model.proj.bias.clone().detach().requires_grad_()
        model_tp.attn.out_proj.register_parameter("bias", torch.nn.Parameter(x))

        # check if parameters are same
        self.assertEqual(model.qkv.weight, model_tp.attn.in_proj_weight)
        self.assertEqual(model.qkv.bias, model_tp.attn.in_proj_bias)
        self.assertEqual(model.proj.weight, model_tp.attn.out_proj.weight)
        self.assertEqual(model.proj.bias, model_tp.attn.out_proj.bias)

        # Shard module and initialize optimizer.
        device_mesh = DeviceMesh(self.device_type, list(range(NUM_DEVICES)))
        distribute_module(
            model_tp,
            device_mesh,
            partition_fn=tp_shard_self_attn(device_mesh),
            input_fn=replicate_input(device_mesh),
            output_fn=replicate_output,
        )

        device_mesh = model_tp.attn.qkv.weight.device_mesh
        replicate = [Replicate()] * device_mesh.ndim
        # Ensure model are initialized the same way.
        self.assertEqual(
            model.qkv.weight,
            model_tp.attn.qkv.weight.redistribute(
                device_mesh=device_mesh, placements=replicate
            ).to_local(),
        )
        self.assertEqual(
            model.qkv.bias,
            model_tp.attn.qkv.bias.redistribute(
                device_mesh=device_mesh, placements=replicate
            ).to_local(),
        )
        self.assertEqual(
            model.proj.weight,
            model_tp.attn.proj.weight.redistribute(
                device_mesh=device_mesh, placements=replicate
            ).to_local(),
        )
        self.assertEqual(
            model.proj.bias,
            model_tp.attn.proj.bias.redistribute(
                device_mesh=device_mesh, placements=replicate
            ).to_local(),
        )

        LR = 0.25
        optim = torch.optim.SGD(model.parameters(), lr=LR)
        optim_tp = torch.optim.SGD(model_tp.parameters(), lr=LR)

        output = model(inp, inp, inp)
        output_tp = model_tp(inp, inp, inp)
        self.assertEqual(output, output_tp)

        output.sum().backward()
        output_tp.sum().backward()

        device_mesh = model_tp.attn.qkv.weight.device_mesh
        # Ensure gradients are same.
        self.assertEqual(
            model.qkv.weight.grad,
            model_tp.attn.qkv.weight.grad.redistribute(
                device_mesh=device_mesh, placements=replicate
            ).to_local(),
        )
        self.assertEqual(
            model.qkv.bias.grad,
            model_tp.attn.qkv.bias.grad.redistribute(
                device_mesh=device_mesh, placements=replicate
            ).to_local(),
        )
        self.assertEqual(
            model.proj.weight.grad,
            model_tp.attn.proj.weight.grad.redistribute(
                device_mesh=device_mesh, placements=replicate
            ).to_local(),
        )
        self.assertEqual(
            model.proj.bias.grad,
            model_tp.attn.proj.bias.grad.redistribute(
                device_mesh=device_mesh, placements=replicate
            ).to_local(),
        )

        optim.step()
        optim_tp.step()

        # Ensure model weights are still same after update.
        self.assertEqual(
            model.qkv.weight,
            model_tp.attn.qkv.weight.redistribute(
                device_mesh=device_mesh, placements=replicate
            ).to_local(),
        )
        self.assertEqual(
            model.qkv.bias,
            model_tp.attn.qkv.bias.redistribute(
                device_mesh=device_mesh, placements=replicate
            ).to_local(),
        )
        self.assertEqual(
            model.proj.weight,
            model_tp.attn.proj.weight.redistribute(
                device_mesh=device_mesh, placements=replicate
            ).to_local(),
        )
        self.assertEqual(
            model.proj.bias,
            model_tp.attn.proj.bias.redistribute(
                device_mesh=device_mesh, placements=replicate
            ).to_local(),
        )

        inp = torch.rand(*inp_size, device=self.device_type)
        output = model(inp, inp, inp)
        output_tp = model_tp(inp, inp, inp)
        self.assertEqual(output, output_tp)


if __name__ == "__main__":
    run_tests()<|MERGE_RESOLUTION|>--- conflicted
+++ resolved
@@ -2,11 +2,6 @@
 import torch
 import torch.nn as nn
 from torch.testing._internal.common_utils import run_tests
-<<<<<<< HEAD
-from spmd.testing.common_utils import DistTensorTestBase, with_comms, NUM_DEVICES, skip_unless_torch_gpu  # type: ignore
-from spmd import (
-    distribute_module,
-=======
 from spmd.testing.common_utils import (
     DistTensorTestBase,
     with_comms,
@@ -15,7 +10,6 @@
 )
 from spmd.tensor import (
     distribute_tensor,
->>>>>>> 1223090c
     DeviceMesh,
     Replicate,
 )
@@ -41,81 +35,6 @@
         return self.net2(self.relu(self.net1(x)))
 
 
-<<<<<<< HEAD
-=======
-def _aggregate_local_tensor(module: torch.nn.Module) -> torch.nn.Module:
-    def hook_func(_module, _input, output):
-        if isinstance(output, DTensor):
-            replica_placement = [Replicate()] * device_mesh.ndim
-            return (
-                output.redistribute(output.device_mesh, replica_placement)
-                .contiguous()
-                .to_local()
-            )
-
-    module.register_forward_hook(hook_func)
-    return module
-
-
-def shard_mlp(m, device_type, tp_size):
-    start_idx = 0
-    device_mesh = DeviceMesh(
-        device_type,
-        list(range(start_idx, start_idx + tp_size)),
-    )
-    col_wise_sharding = [Shard(0)]
-    row_wise_sharding = [Shard(1)]
-    replicate = [Replicate()] * device_mesh.ndim
-
-    def shard_params(name, module):
-        if isinstance(module, nn.Linear):
-            if name == "net1":
-                sharded_weight = nn.Parameter(
-                    distribute_tensor(
-                        module.weight, device_mesh, col_wise_sharding
-                    )
-                )
-                sharded_bias = nn.Parameter(
-                    distribute_tensor(
-                        module.bias, device_mesh, col_wise_sharding
-                    )
-                )
-                module.register_parameter("weight", sharded_weight)
-                module.register_parameter("bias", sharded_bias)
-            elif name == "net2":
-                sharded_weight = nn.Parameter(
-                    distribute_tensor(
-                        module.weight, device_mesh, row_wise_sharding
-                    )
-                )
-                replicated_bias = nn.Parameter(
-                    distribute_tensor(module.bias, device_mesh, replicate)
-                )
-                module.register_parameter("weight", sharded_weight)
-                module.register_parameter("bias", replicated_bias)
-
-    def replicate_input(inputs):
-        return DTensor.from_local(inputs[0], device_mesh, replicate)
-
-    def aggregate_output(outputs):
-        assert isinstance(outputs, DTensor)
-        return (
-            outputs.redistribute(outputs.device_mesh, replicate)
-            .contiguous()
-            .to_local()
-        )
-
-    dist_mod = distribute_module(
-        m,
-        device_mesh,
-        partition_fn=shard_params,
-        input_fn=replicate_input,
-        output_fn=aggregate_output,
-    )
-    return dist_mod
-
-
->>>>>>> 1223090c
 class MultiheadAttnWrap(nn.Module):
     def __init__(self, embed_dim, num_heads, add_bias_kv=False, device=None):
         super().__init__()
