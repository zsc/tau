# Copyright (c) Meta Platforms, Inc. and affiliates
import torch
from torch.testing._internal.common_utils import run_tests
from spmd.testing.common_utils import (  # type: ignore
    DistTensorTestBase,
    with_comms,
)
from spmd import distribute_tensor, DeviceMesh, DTensor, Shard, Replicate


class DistTensorOpsTest(DistTensorTestBase):
    @with_comms
    def test_detach(self):
        device_mesh = DeviceMesh(self.device_type, list(range(self.world_size)))
        shard_spec = [Shard(0)]

        tensor_to_detach = torch.randn(12, 8, requires_grad=True)
        mat = distribute_tensor(tensor_to_detach, device_mesh, shard_spec)
        detached_mat = mat.detach()
        self.assertFalse(detached_mat is mat)

    @with_comms
    def test_clone(self):
        device_mesh = DeviceMesh(self.device_type, list(range(self.world_size)))
        specs = [[Replicate()], [Shard(0)]]
        tensor_to_clone = torch.randn(12, 8, requires_grad=True)
        for spec in specs:
            mat = distribute_tensor(tensor_to_clone, device_mesh, spec)
            cloned_mat = mat.clone()
            self.assertFalse(cloned_mat is mat)
            self.assertEqual(cloned_mat.to_local(), mat.to_local())

    @with_comms
    def test_contiguous(self):
        device_mesh = DeviceMesh(self.device_type, list(range(self.world_size)))
        tensor = torch.rand(3, 5, 6, requires_grad=True)
        sharding = [Shard(0)]
        dist_tensor = DTensor.from_local(tensor, device_mesh, sharding)
        self.assertTrue(dist_tensor.is_contiguous())
        # shard on dim 0 should not change stride (30, 6, 1)
        self.assertEqual(dist_tensor.stride(), tensor.stride())

        new_dt = dist_tensor.transpose(0, 2)
        self.assertFalse(new_dt.is_contiguous())
        self.assertFalse(new_dt.to_local().is_contiguous())
        # check stride
        self.assertEqual(new_dt.stride(), (1, 6, 30))

        new_dt = new_dt.contiguous()
        self.assertTrue(new_dt.is_contiguous())
        self.assertTrue(new_dt.to_local().is_contiguous())
        # check stride
        self.assertEqual(dist_tensor.stride(), tensor.stride())

        # check backward
        new_dt.to_local().sum().backward()
        self.assertEqual(tensor.grad, torch.ones(3, 5, 6))

    @with_comms
    def test_inplace_op(self):
        mesh = DeviceMesh(self.device_type, list(range(self.world_size)))
        input_tensor = torch.randn((12, 3), device=self.device_type)
        dt_to_add = distribute_tensor(input_tensor, mesh, [Shard(0)])
        dt_to_mul = dt_to_add.clone()
        expected_add_dt = dt_to_add.clone() + 3
        add_res = dt_to_add.add_(3)
        expected_mul_dt = dt_to_mul.clone() * 3
        mul_res = dt_to_mul.mul_(3)
        # inplace op should be the same instance before and after
        self.assertTrue(add_res is dt_to_add)
        self.assertEqual(add_res.to_local(), expected_add_dt.to_local())

        self.assertTrue(mul_res is dt_to_mul)
        self.assertEqual(mul_res.to_local(), expected_mul_dt.to_local())

    @with_comms
    def test_op_out_variant(self):
        mesh = DeviceMesh(self.device_type, list(range(self.world_size)))
        input_tensor = torch.randn((12, 3), device=self.device_type)
        dist_tensor_out = distribute_tensor(input_tensor, mesh, [Shard(0)])
        expected_dt = dist_tensor_out.clone() + 3
        res = torch.add(dist_tensor_out, 3, out=dist_tensor_out)
        # op out variant should be the same instance before and after
        self.assertTrue(res is dist_tensor_out)
        self.assertEqual(dist_tensor_out.to_local(), expected_dt.to_local())

    @with_comms
    def test_empty_like(self):
        device_mesh = DeviceMesh(self.device_type, list(range(self.world_size)))
        shard_spec = [Shard(0)]

        input_tensor = torch.randn(4, 8, requires_grad=True)
        dist_tensor = DTensor.from_local(input_tensor, device_mesh, shard_spec)
        empty_like_dt = torch.empty_like(dist_tensor)
        # empty is not deterministic, so we only check that the shard propagation worked
        self.assertEqual((4, 8), empty_like_dt.to_local().shape)

    @with_comms
    def test_fill_inplace(self):
        device_mesh = DeviceMesh(self.device_type, list(range(self.world_size)))
        shard_spec = [Shard(0)]

        input_tensor = torch.randn(4, 8, requires_grad=True)
        dist_tensor = DTensor.from_local(input_tensor, device_mesh, shard_spec)
        full_like_dt = torch.fill_(dist_tensor, 42.0)
        full_expected = torch.full((4, 8), 42.0)
        self.assertEqual(full_expected, full_like_dt.to_local())
        self.assertEqual(full_expected, dist_tensor.to_local())

    @with_comms
    def test_full_like(self):
        device_mesh = DeviceMesh(self.device_type, list(range(self.world_size)))
        shard_spec = [Shard(0)]

        input_tensor = torch.randn(4, 8, requires_grad=True)
        dist_tensor = DTensor.from_local(input_tensor, device_mesh, shard_spec)
        full_like_dt = torch.full_like(dist_tensor, 42.0)
        full_expected = torch.full((4, 8), 42.0)
        self.assertEqual(full_expected, full_like_dt.to_local())

    @with_comms
    def test_ones_like(self):
        device_mesh = DeviceMesh(self.device_type, list(range(self.world_size)))
        shard_spec = [Shard(0)]

        input_tensor = torch.randn(4, 8, requires_grad=True)
        dist_tensor = DTensor.from_local(input_tensor, device_mesh, shard_spec)
        ones_like_dt = torch.ones_like(dist_tensor)
        ones_expected = torch.ones(4, 8)
        self.assertEqual(ones_expected, ones_like_dt.to_local())

    @with_comms
    def test_zero_inplace(self):
        device_mesh = DeviceMesh(self.device_type, list(range(self.world_size)))
        shard_spec = [Shard(0)]

        input_tensor = torch.randn(4, 8, requires_grad=True)
        dist_tensor = DTensor.from_local(input_tensor, device_mesh, shard_spec)
        zeros_like_dt = torch.zero_(dist_tensor)
        zeros_expected = torch.zeros(4, 8)
        self.assertEqual(zeros_expected, zeros_like_dt.to_local())
        self.assertEqual(zeros_expected, dist_tensor.to_local())

    @with_comms
    def test_zeros_like(self):
        device_mesh = DeviceMesh(self.device_type, list(range(self.world_size)))
        shard_spec = [Shard(0)]

        input_tensor = torch.randn(4, 8, requires_grad=True)
        dist_tensor = DTensor.from_local(input_tensor, device_mesh, shard_spec)
        zeros_like_dt = torch.zeros_like(dist_tensor)
        zeros_expected = torch.zeros(4, 8)
        self.assertEqual(zeros_expected, zeros_like_dt.to_local())

<<<<<<< HEAD
    # TODO: forward test can be removed once test_softmax_with_bwd passes on CPU
    @with_comms
    def test_softmax_fwd(self):
        device_mesh = DeviceMesh(self.device_type, list(range(self.world_size)))
        x = torch.rand(8, 12, 16, device=self.device_type)
        dims = range(3)  # used to convert -1 to the actual dim
        softmax_dims = [-1, 0, 1, 2]
        shard_dims = [-1, 0, 1, 2]
        test_list = list(itertools.product(softmax_dims, shard_dims))

        for softmax_dim, shard_dim in test_list:
            local_y = torch.nn.functional.softmax(
                x, dim=softmax_dim, dtype=torch.float32
            )
            dist_x = distribute_tensor(x, device_mesh, [Shard(shard_dim)])
            dist_y = torch.nn.functional.softmax(
                dist_x, dim=softmax_dim, dtype=torch.float32
            )
            if dims[shard_dim] == dims[softmax_dim]:
                # in this case the dtensor is implicitly replicated
                self.assertTrue(dist_y.placements[0].is_replicate())
            else:
                self.assertTrue(dist_y.placements[0].is_shard(dim=shard_dim))
            dist_y = dist_y.redistribute(device_mesh, [Replicate()])
            self.assertEqual(dist_y.to_local(), local_y)

    # TODO: get test_softmax_with_bwd pass on CPU
    # DTensor's _softmax_backward_data produces wrong result on CPU on certain dimension.
    # fail_on_cpu_list = [(0, -1), (1, -1)]
    @with_comms
    @skip_if_lt_x_gpu(TEST_GPU_NUM)
    def test_softmax_with_bwd(self):
        device_mesh = DeviceMesh(self.device_type, list(range(self.world_size)))
        dims = range(3)  # used to convert -1 to the actual dim
        softmax_dims = [-1, 0, 1, 2]
        shard_dims = [-1, 0, 1, 2]
        test_list = list(itertools.product(softmax_dims, shard_dims))

        for params in test_list:
            softmax_dim, shard_dim = params
            x = torch.rand(
                8, 12, 16, device=self.device_type, requires_grad=True
            )
            self.assertTrue(x.requires_grad)
            local_y = torch.nn.functional.softmax(
                x, dim=softmax_dim, dtype=torch.float32
            ).sum()
            local_y.backward()

            dist_x = distribute_tensor(x, device_mesh, [Shard(shard_dim)])
            self.assertTrue(dist_x.requires_grad)
            dist_softmax = dist_x.softmax(dim=softmax_dim)
            if dims[softmax_dim] == dims[shard_dim]:
                # in this case the dtensor is implicitly replicated
                self.assertTrue(dist_softmax.placements[0].is_replicate())
            else:
                self.assertTrue(
                    dist_softmax.placements[0].is_shard(dim=shard_dim)
                )
            dist_y = dist_softmax.sum()
            dist_y = dist_y.redistribute(device_mesh, [Replicate()])
            self.assertEqual(dist_y.to_local(), local_y)
            self.assertIsNone(dist_x.grad)
            dist_y.backward()
            self.assertIsNotNone(dist_x.grad)
            dist_x_grad = dist_x.grad.redistribute(device_mesh, [Replicate()])
            self.assertEqual(dist_x_grad.to_local(), x.grad)

=======
>>>>>>> b37a420d

if __name__ == "__main__":
    run_tests()<|MERGE_RESOLUTION|>--- conflicted
+++ resolved
@@ -152,77 +152,6 @@
         zeros_expected = torch.zeros(4, 8)
         self.assertEqual(zeros_expected, zeros_like_dt.to_local())
 
-<<<<<<< HEAD
-    # TODO: forward test can be removed once test_softmax_with_bwd passes on CPU
-    @with_comms
-    def test_softmax_fwd(self):
-        device_mesh = DeviceMesh(self.device_type, list(range(self.world_size)))
-        x = torch.rand(8, 12, 16, device=self.device_type)
-        dims = range(3)  # used to convert -1 to the actual dim
-        softmax_dims = [-1, 0, 1, 2]
-        shard_dims = [-1, 0, 1, 2]
-        test_list = list(itertools.product(softmax_dims, shard_dims))
-
-        for softmax_dim, shard_dim in test_list:
-            local_y = torch.nn.functional.softmax(
-                x, dim=softmax_dim, dtype=torch.float32
-            )
-            dist_x = distribute_tensor(x, device_mesh, [Shard(shard_dim)])
-            dist_y = torch.nn.functional.softmax(
-                dist_x, dim=softmax_dim, dtype=torch.float32
-            )
-            if dims[shard_dim] == dims[softmax_dim]:
-                # in this case the dtensor is implicitly replicated
-                self.assertTrue(dist_y.placements[0].is_replicate())
-            else:
-                self.assertTrue(dist_y.placements[0].is_shard(dim=shard_dim))
-            dist_y = dist_y.redistribute(device_mesh, [Replicate()])
-            self.assertEqual(dist_y.to_local(), local_y)
-
-    # TODO: get test_softmax_with_bwd pass on CPU
-    # DTensor's _softmax_backward_data produces wrong result on CPU on certain dimension.
-    # fail_on_cpu_list = [(0, -1), (1, -1)]
-    @with_comms
-    @skip_if_lt_x_gpu(TEST_GPU_NUM)
-    def test_softmax_with_bwd(self):
-        device_mesh = DeviceMesh(self.device_type, list(range(self.world_size)))
-        dims = range(3)  # used to convert -1 to the actual dim
-        softmax_dims = [-1, 0, 1, 2]
-        shard_dims = [-1, 0, 1, 2]
-        test_list = list(itertools.product(softmax_dims, shard_dims))
-
-        for params in test_list:
-            softmax_dim, shard_dim = params
-            x = torch.rand(
-                8, 12, 16, device=self.device_type, requires_grad=True
-            )
-            self.assertTrue(x.requires_grad)
-            local_y = torch.nn.functional.softmax(
-                x, dim=softmax_dim, dtype=torch.float32
-            ).sum()
-            local_y.backward()
-
-            dist_x = distribute_tensor(x, device_mesh, [Shard(shard_dim)])
-            self.assertTrue(dist_x.requires_grad)
-            dist_softmax = dist_x.softmax(dim=softmax_dim)
-            if dims[softmax_dim] == dims[shard_dim]:
-                # in this case the dtensor is implicitly replicated
-                self.assertTrue(dist_softmax.placements[0].is_replicate())
-            else:
-                self.assertTrue(
-                    dist_softmax.placements[0].is_shard(dim=shard_dim)
-                )
-            dist_y = dist_softmax.sum()
-            dist_y = dist_y.redistribute(device_mesh, [Replicate()])
-            self.assertEqual(dist_y.to_local(), local_y)
-            self.assertIsNone(dist_x.grad)
-            dist_y.backward()
-            self.assertIsNotNone(dist_x.grad)
-            dist_x_grad = dist_x.grad.redistribute(device_mesh, [Replicate()])
-            self.assertEqual(dist_x_grad.to_local(), x.grad)
-
-=======
->>>>>>> b37a420d
 
 if __name__ == "__main__":
     run_tests()