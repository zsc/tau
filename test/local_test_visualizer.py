# Copyright (c) Meta Platforms, Inc. and affiliates
import argparse
import os
import socket
import time
from collections import defaultdict
from functools import reduce
from typing import List, Dict, Any
import logging

import torch
import torch.distributed.rpc as rpc
import torch.multiprocessing as mp
import torch.nn as nn
from torch.autograd import Function

from pippy.IR import MultiUseParameterConfig, Pipe, pipe_split, TrivialLossWrapper
from pippy.PipelineDriver import PipelineDriverFillDrain, PipelineDriver1F1B, Phase, PipelineDriverBase, \
    EventsContext, PipelineDriverInterleaved1F1B
from pippy.events import Event
from pippy.microbatch import TensorChunkSpec, CustomReducer
from pippy.visualizer import events_to_json

PROFILING_ENABLED = True
CHECK_NUMERIC_EQUIVALENCE = True

schedules = {
    'FillDrain': PipelineDriverFillDrain,
    '1F1B': PipelineDriver1F1B,
    'Interleaved1F1B': PipelineDriverInterleaved1F1B,
}

VERBOSE = bool(int(os.environ.get('VERBOSE', False)))

if VERBOSE:
    logging.getLogger().setLevel(logging.DEBUG)

torch.fx.Tracer.proxy_buffer_attributes = True


@torch.fx.wrap
def sleep(x, t=1.0):
    time.sleep(t)
    return x


class SlowMSELoss(nn.MSELoss):
    def forward(self, input, target):
        return super().forward(sleep(input, t=0.01), target)


# Inherit from Function
class MyLinearFunction(Function):

    # Note that both forward and backward are @staticmethods
    @staticmethod
    # bias is an optional argument
    def forward(ctx, input, weight, bias=None):
        # print("my forward")
        input = sleep(input, t=0.1)
        ctx.save_for_backward(input, weight, bias)
        output = input.mm(weight.t())
        if bias is not None:
            output += bias.unsqueeze(0).expand_as(output)
        return output

    # This function has only a single output, so it gets only one gradient
    @staticmethod
    def backward(ctx, grad_output):
        # print("my backward")
        grad_output = sleep(grad_output, t=0.3)
        # This is a pattern that is very convenient - at the top of backward
        # unpack saved_tensors and initialize all gradients w.r.t. inputs to
        # None. Thanks to the fact that additional trailing Nones are
        # ignored, the return statement is simple even when the function has
        # optional inputs.
        input, weight, bias = ctx.saved_tensors
        grad_input = grad_weight = grad_bias = None

        # These needs_input_grad checks are optional and there only to
        # improve efficiency. If you want to make your code simpler, you can
        # skip them. Returning gradients for inputs that don't require it is
        # not an error.
        if ctx.needs_input_grad[0]:
            grad_input = grad_output.mm(weight)
        if ctx.needs_input_grad[1]:
            grad_weight = grad_output.t().mm(input)
        if bias is not None and ctx.needs_input_grad[2]:
            grad_bias = grad_output.sum(0)

        return grad_input, grad_weight, grad_bias


@torch.fx.wrap
def linear(input, weight, bias):
    return MyLinearFunction.apply(input, weight, bias)


class MyLinear(nn.Module):
    def __init__(self, input_features, output_features, bias=True):
        super(MyLinear, self).__init__()
        self.input_features = input_features
        self.output_features = output_features

        # nn.Parameter is a special kind of Tensor, that will get
        # automatically registered as Module's parameter once it's assigned
        # as an attribute. Parameters and buffers need to be registered, or
        # they won't appear in .parameters() (doesn't apply to buffers), and
        # won't be converted when e.g. .cuda() is called. You can use
        # .register_buffer() to register buffers.
        # nn.Parameters require gradients by default.
        self.weight = nn.Parameter(torch.empty(output_features, input_features))
        if bias:
            self.bias = nn.Parameter(torch.empty(output_features))
        else:
            # You should always register all possible parameters, but the
            # optional ones can be None if you want.
            self.register_parameter('bias', None)

        # Not a very smart way to initialize weights
        nn.init.uniform_(self.weight, -0.1, 0.1)
        if self.bias is not None:
            nn.init.uniform_(self.bias, -0.1, 0.1)

    def forward(self, input):
        # See the autograd section for explanation of what happens here.
        return linear(input, self.weight, self.bias)

    def extra_repr(self):
        # (Optional)Set the extra information about this module. You can test
        # it by printing an object of this class.
        return 'input_features={}, output_features={}, bias={}'.format(
            self.input_features, self.output_features, self.bias is not None
        )


def run_master(args):
    d_hid = 100
    bs = 400
    chunks = 4
    batches = 1

    MULTI_USE_PARAM_CONFIG = MultiUseParameterConfig.REPLICATE if args.replicate else MultiUseParameterConfig.TRANSMIT
    print(f'REPLICATE config: {args.replicate} -> {MULTI_USE_PARAM_CONFIG}')
    print("Using schedule:", args.schedule)

    class ExampleCode(torch.nn.Module):
        def __init__(self):
            super().__init__()
            self.l1 = MyLinear(d_hid, d_hid)
            self.l2 = MyLinear(d_hid, d_hid)
            self.l3 = MyLinear(d_hid, d_hid)
            self.l4 = MyLinear(d_hid, d_hid)

        def forward(self, x):
            x = self.l1(x)
            pipe_split()
            x = self.l2(x)
            pipe_split()
            x = self.l3(x)
            pipe_split()
            x = self.l4(x)
            return x

    ec = ExampleCode()
    ec.to(args.device)

    mse_loss = SlowMSELoss(reduction='sum')
    wrapper = TrivialLossWrapper(ec, mse_loss)
    ec_pipe = Pipe.from_tracing(wrapper, MULTI_USE_PARAM_CONFIG)

    args_chunk_spec = (TensorChunkSpec(0), TensorChunkSpec(0))
    kwargs_chunk_spec = {}
    output_chunk_spec = CustomReducer(torch.tensor(0.0), lambda a, b: a + b)

    all_ranks = list(range(1, args.world_size))  # exclude master rank = 0
    pipe_driver: PipelineDriverBase = schedules[args.schedule](ec_pipe, args_chunk_spec, kwargs_chunk_spec,
                                                               output_chunk_spec, args.world_size - 1,
                                                               all_ranks=all_ranks, _debug_mask_minibatches=True)

    ec_input = torch.randn(bs, d_hid, device=args.device)
    target = torch.randn(bs, d_hid, device=args.device)

    pipe_visualized_filename = "pipe_visualized.json"
<<<<<<< HEAD
    all_events = []
    for i in range(1):
        pipe_driver.run(chunks, ec_input, target)
        events = pipe_driver.retrieve_events()
        check_events_for_single_batch(events, args.world_size, chunks, pipe_visualized_filename)
        all_events.extend(events)
=======
    batches_events_contexts = []
    for i in range(batches):
        pipe_driver.run(chunks, input, target)
        batches_events_contexts.append(pipe_driver.retrieve_events())

    # first: save file
    all_events_contexts: EventsContext = reduce(lambda c1, c2: EventsContext().update(c1).update(c2),
                                                batches_events_contexts, EventsContext())
>>>>>>> dcaea4f6
    with open(pipe_visualized_filename, "w") as f:
        f.write(events_to_json(all_events_contexts))

    # second: perform checks
    for events_context in batches_events_contexts:
        check_events_for_single_batch(events_context.events, all_ranks, chunks, pipe_visualized_filename)


def check_events_for_single_batch(events: List[Event], all_stages: List[int], chunks: int,
                                  pipe_visualized_filename: str):
    events_by_type_by_rank_by_mbid: Dict[Any, Dict[Any, Dict[Any, Event]]] = \
        defaultdict(lambda: defaultdict(lambda: dict()))
    for event in events:
        events_by_type_by_rank_by_mbid[event.type][event.rank][event.mbid] = event

    def start_ts(e: Event, eps=0.1):
        return e.start_ts + (e.finish_ts - e.start_ts) * eps

    def finish_ts(e: Event, eps=0.1):
        return e.finish_ts - (e.finish_ts - e.start_ts) * eps

    # Basic happens-before cross rank checks
    for i in range(len(all_stages) - 1):
        rank = all_stages[i]
        next_rank = all_stages[i + 1]
        for mbid in range(chunks):
            rank_forward = events_by_type_by_rank_by_mbid[Phase.FORWARD][rank][mbid]
            next_rank_forward = events_by_type_by_rank_by_mbid[Phase.FORWARD][next_rank][mbid]
            # happens-before cross-rank forward check
            assert start_ts(next_rank_forward) >= finish_ts(rank_forward), \
                f"{rank_forward.name}({rank_forward.finish_ts}) must happen before " \
                f"{next_rank_forward.name}({next_rank_forward.start_ts}), see {pipe_visualized_filename}"

            rank_backward = events_by_type_by_rank_by_mbid[Phase.BACKWARD][next_rank][mbid]
            next_rank_backward = events_by_type_by_rank_by_mbid[Phase.BACKWARD][rank][mbid]
            # happens-before cross-rank backward check
            assert start_ts(next_rank_backward) >= finish_ts(rank_backward), \
                f"{rank_backward.name}({rank_backward.finish_ts}) must happen before " \
                f"{next_rank_backward.name}({next_rank_backward.start_ts}), see {pipe_visualized_filename}"

    # Basic happens-before cross-microbatch checks
    for mbid in range(chunks - 1):
        next_mbid = mbid + 1
        for i in range(len(all_stages) - 1):
            rank = all_stages[i]
            rank_forward = events_by_type_by_rank_by_mbid[Phase.FORWARD][rank][mbid]
            next_mbid_forward = events_by_type_by_rank_by_mbid[Phase.FORWARD][rank][next_mbid]
            # happens-before cross-microbatch forward check
            assert start_ts(next_mbid_forward) >= finish_ts(rank_forward), \
                f"{rank_forward.name}({rank_forward.finish_ts}) must happen before " \
                f"{next_mbid_forward.name}({next_mbid_forward.start_ts}), see {pipe_visualized_filename}"

            rank_backward = events_by_type_by_rank_by_mbid[Phase.BACKWARD][rank][mbid]
            next_mbid_backward = events_by_type_by_rank_by_mbid[Phase.BACKWARD][rank][next_mbid]
            # happens-before cross-microbatch backward check
            assert start_ts(next_mbid_backward) >= finish_ts(rank_backward), \
                f"{rank_backward.name}({rank_backward.finish_ts}) must happen before " \
                f"{next_mbid_backward.name}({next_mbid_backward.start_ts}), see {pipe_visualized_filename}"

    # Overlap checks
    for mbid in range(chunks - 1):
        next_mbid = mbid + 1
        last_forward = events_by_type_by_rank_by_mbid[Phase.FORWARD][all_stages[-1]][mbid]
        first_next_forward = events_by_type_by_rank_by_mbid[Phase.FORWARD][all_stages[0]][next_mbid]
        # cross-microbatch forward overlap check
        assert last_forward.finish_ts >= first_next_forward.start_ts, \
            f"Forward microbatch {mbid} doesn't overlap with next microbatch {next_mbid}"

        last_backward = events_by_type_by_rank_by_mbid[Phase.BACKWARD][all_stages[0]][mbid]
        first_next_backward = events_by_type_by_rank_by_mbid[Phase.BACKWARD][all_stages[-1]][next_mbid]
        # cross-microbatch forward overlap check
        assert last_backward.finish_ts >= first_next_backward.start_ts, \
            f"Backward microbatch {mbid} doesn't overlap with next microbatch {next_mbid}"


def run_worker(rank, world_size, args):
    os.environ['MASTER_ADDR'] = args.master_addr
    os.environ['MASTER_PORT'] = args.master_port
    # Exclude IB for metadata transport due to lack of EFA support on AWS
    options = rpc.TensorPipeRpcBackendOptions(num_worker_threads=256,
                                              _transports=["shm", "uv"])
    if args.cuda:
        n_devs = torch.cuda.device_count()
        if n_devs > 0:
            dev_id = rank % n_devs
            for i in range(world_size):
                options.set_device_map(f"worker{i}", {dev_id: i % n_devs})
        else:
            args.cuda = 0
    args.device = f'cuda:{dev_id}' if args.cuda else 'cpu'
    print(f"rank = {rank} host/pid/device = "
          f"{socket.gethostname()}/{os.getpid()}/{args.device}")

    rpc.init_rpc(
        f"worker{rank}",
        rank=rank,
        world_size=world_size,
        rpc_backend_options=options
    )
    if rank == 0:
        run_master(args)
    rpc.shutdown()


if __name__ == "__main__":
    parser = argparse.ArgumentParser()
    parser.add_argument('--world_size', type=int, default=int(os.getenv("WORLD_SIZE", 5)))
    parser.add_argument('--rank', type=int, default=int(os.getenv("RANK", -1)))
    parser.add_argument('--master_addr', type=str, default=os.getenv('MASTER_ADDR', 'localhost'))
    parser.add_argument('--master_port', type=str, default=os.getenv('MASTER_PORT', '29500'))
    parser.add_argument('-s', '--schedule', type=str, default=list(schedules.keys())[0], choices=schedules.keys())
    parser.add_argument('--replicate', type=int, default=int(os.getenv("REPLICATE", '0')))
    parser.add_argument('--cuda', type=int, default=int(torch.cuda.is_available()))
    args = parser.parse_args()

    if args.rank == -1:
        mp.spawn(run_worker, args=(args.world_size, args,), nprocs=args.world_size, join=True)
    elif args.rank < args.world_size:
        run_worker(args.rank, args.world_size, args)
    else:
        print("I'm unused, exiting")<|MERGE_RESOLUTION|>--- conflicted
+++ resolved
@@ -182,23 +182,14 @@
     target = torch.randn(bs, d_hid, device=args.device)
 
     pipe_visualized_filename = "pipe_visualized.json"
-<<<<<<< HEAD
-    all_events = []
-    for i in range(1):
-        pipe_driver.run(chunks, ec_input, target)
-        events = pipe_driver.retrieve_events()
-        check_events_for_single_batch(events, args.world_size, chunks, pipe_visualized_filename)
-        all_events.extend(events)
-=======
     batches_events_contexts = []
     for i in range(batches):
-        pipe_driver.run(chunks, input, target)
+        pipe_driver.run(chunks, ec_input, target)
         batches_events_contexts.append(pipe_driver.retrieve_events())
 
     # first: save file
     all_events_contexts: EventsContext = reduce(lambda c1, c2: EventsContext().update(c1).update(c2),
                                                 batches_events_contexts, EventsContext())
->>>>>>> dcaea4f6
     with open(pipe_visualized_filename, "w") as f:
         f.write(events_to_json(all_events_contexts))
 
