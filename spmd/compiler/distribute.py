from dataclasses import dataclass
from enum import Enum, auto
from functools import partial
from typing import Dict, List, Optional, Sequence, Set, Tuple, cast
import logging

import torch
import torch.fx as fx
import torch.nn as nn
<<<<<<< HEAD
from torch._functorch.aot_autograd import aot_module, make_boxed_func
=======
from functorch.compile import aot_module, make_boxed_func
from torch.distributed._spmd.comm_tensor import _get_tracer
from torch.fx.experimental.proxy_tensor import (
    make_fx,
    maybe_disable_fake_tensor_mode,
    proxy_slot,
)
from torch.utils._pytree import tree_flatten, tree_map, tree_unflatten
>>>>>>> 9d7c98ae

from spmd.compiler.log_utils import get_logger
from spmd.tensor import (
    _CURRENT_DECOMPOSITION_TABLE,
    DeviceMesh,
    DTensor,
    Placement,
    Replicate,
    Shard,
    _Partial,
    _redistribute_with_local_tensor,
    operator_dispatch,
    propagate_input_sharding,
)

from .aot_function_patch import patched_aot_function
from .distributed_graph import DistributedGraph
from .graph_utils import OP, CommType, get_comm_block_nodes

from torch._subclasses.fake_tensor import FakeTensorMode

# patch aot_function so that we can pass the full (non-sharded) input to capture the graph
# pyre-fixme
torch._functorch.aot_autograd.aot_function = patched_aot_function

logger: Optional[logging.Logger] = None


class TrainingPhase(Enum):
    FORWARD = auto()
    BACKWARD = auto()


@dataclass
class Schema:
    mesh: DeviceMesh
    placements: List[Placement]


def _is_partial_dtensor(obj: object) -> bool:
    """check if object is 1) DTensor and  2) with any placement of _Partial"""
    if not isinstance(obj, DTensor):
        return False

    is_partial = False
    for placement in obj.placements:
        if isinstance(placement, _Partial):
            is_partial = True
            break

    return is_partial


def _dispatch_with_local_tensors(
    op: torch._ops.OpOverload,
    local_args: Tuple[object, ...],
    kwargs: Dict[str, object] = {},
    specs: Dict[
        torch.Tensor,
        Tuple[torch.Size, DeviceMesh, Sequence[Placement], Sequence[Placement]],
    ] = {},
) -> object:
    def redistribute(arg: object) -> object:
        return (
            _redistribute_with_local_tensor(arg, *specs[arg])
            if isinstance(arg, torch.Tensor) and arg in specs
            else arg
        )

    # FIXME: this is broken because it won't redistributed potential tensors on the kwargs
    return op(*tree_map(redistribute, local_args), **kwargs)


def _get_dtensor_dispatch_graph(
    node: fx.Node,
    node_to_obj: Dict[fx.Node, object],
) -> fx.GraphModule:
    def remap_arg(arg: object) -> object:
        if isinstance(arg, torch.fx.Node):
            obj = node_to_obj[arg]
            if _get_tracer():
                # This is a shared arg, already has a tracer from previous
                # tracing. Delete the tracer.
                del cast(Dict[object, object], obj.__dict__)[proxy_slot]
            return obj
        else:
            return arg

    args = tree_map(remap_arg, node.args)
    # kwargs in this set of tests are all constants
    kwargs = cast(Dict[str, object], node.kwargs)

    op_overload = cast(torch._ops.OpOverload, node.target)

    # run dispatch once to get the real DTensor output
    with torch.no_grad():
        out = operator_dispatch(
            op_overload,
            args,
            kwargs,  # kwargs in this set of tests are all constants
            DTensor._propagator,
            DTensor._custom_dispatch_ops,
        )
        node_to_obj[node] = out

    op_schema = DTensor._propagator.prepare_op_schema(op_overload, args, kwargs)
    # get DTensor specs for inputs and outputs
    output_sharding = DTensor._propagator.propagate_op_sharding(
        op_overload,
        op_schema,
    )
    target_schema = output_sharding.schema_suggestions[0]
    redistribute = target_schema is not op_schema
    # ===== Begin code taken from pack_args_kwargs_with_local_tensor =====
    flatten_args, args_tree_spec = tree_flatten(args)
    flatten_args_schema, _ = tree_flatten(target_schema.args_schema)

    specs: Dict[
        torch.Tensor,
        Tuple[
            torch.Size,
            DeviceMesh,
            Sequence[Placement],
            Sequence[Placement],
        ],
    ] = {}
    for i, arg in enumerate(flatten_args):
        if isinstance(arg, DTensor):
            if redistribute:
                specs[arg._local_tensor] = (
                    arg.size(),
                    flatten_args_schema[i].mesh,
                    arg.placements,
                    flatten_args_schema[i].placements,
                )
            flatten_args_schema[i] = arg._local_tensor

    local_target_args = tree_unflatten(flatten_args_schema, args_tree_spec)
    # ===== End code taken from pack_args_kwargs_with_local_tensor =====

    # FIXME: this is broken when kwargs contains tensors
    #        or if a non-tensor kwarg was modified by the sharding propagation
    #        (in order to fix, need to port over pack_args_kwargs_with_local_tensor for kwargs as well)

    dispatch = partial(
        _dispatch_with_local_tensors,
        op_overload,
        kwargs=kwargs,
        specs=specs,
    )

    return make_fx(dispatch)(local_target_args)


def _build_dummy_add_graph(
    dt: DTensor, node_to_obj: Dict[fx.Node, object]
) -> Tuple[fx.GraphModule, object]:
    """
    creates a graph for a dummy add function from a partial DTensor.
    This dummy add is used for triggering all_reduce on a Partial DTensor
    during the DTensor expansion of the traced graph.
    Also returns the actual DTensor after resharding.
    """

    def dummy_add(grad: torch.Tensor, zero: torch.Tensor) -> torch.Tensor:
        return grad + zero

    grad: torch.Tensor = dt._local_tensor
    zero: torch.Tensor = torch.zeros_like(dt._local_tensor)

    traced_add = make_fx(dummy_add)(grad, zero)

    placeholders = [n for n in traced_add.graph.nodes if n.op == OP.PLACEHOLDER]
    call_functions = [
        n for n in traced_add.graph.nodes if n.op == OP.CALL_FUNCTION
    ]
    assert len(placeholders) == 2
    assert len(call_functions) == 1
    node_to_obj[placeholders[0]] = dt
    node_to_obj[placeholders[1]] = zero

    traced_dispatch = _get_dtensor_dispatch_graph(
        call_functions[0], node_to_obj
    )

    traced_dispatch.graph.lint()

    return traced_dispatch, node_to_obj[call_functions[0]]


def _convert_output(
    gm: fx.GraphModule,
    node: fx.Node,
    node_to_obj: Dict[fx.Node, object],
) -> fx.Node:
    new_args = []
    has_partial = False
    for argument in node.args[0]:  # type: ignore
        if not isinstance(argument, fx.Node):
            new_args.append(argument)
            continue

        obj = node_to_obj[argument]

        if not _is_partial_dtensor(obj):
            new_args.append(argument)
            continue

        has_partial = True

        # we know it's a dtensor from is partial DT check...
        dt = cast(DTensor, obj)

        traced_dispatch, result_obj = _build_dummy_add_graph(dt, node_to_obj)

        wait = [n for n in traced_dispatch.graph.nodes if n.name == "wait_comm"]
        add = [n for n in traced_dispatch.graph.nodes if n.name == "add"]
        assert len(wait) == 1 and len(add) == 1

        # remove add node and replace it with wait node
        add[0].replace_all_uses_with(wait[0])
        traced_dispatch.graph.lint()
        traced_dispatch.graph.eliminate_dead_code()
        # also update the actual DTensor corresponding to the node
        node_to_obj[wait[0]] = result_obj

        value_remap: Dict[fx.Node, fx.Node] = {}
        for dtn in traced_dispatch.graph.nodes:
            if dtn.op == OP.PLACEHOLDER:
                # do nothing, ignore placeholders, as it has
                # already been prepared in value_remap
                value_remap[dtn] = argument
            elif dtn.op == OP.OUTPUT:
                assert (
                    len(dtn.args) == 1 and len(dtn.args[0]) == 1
                ), f"Expecting single output, but got {dtn.args} {len(dtn.args)}"
                new_args.append(value_remap[dtn.args[0][0]])
                # the concrete DTensor value of output was added when creating the
                # inner graph (in _build_dummy_add_graph). Just add it to the final
                # output node so that we can report the final output specs correctly.
                node_to_obj[value_remap[dtn.args[0][0]]] = node_to_obj[
                    dtn.args[0][0]
                ]
            else:
                if dtn.op == OP.GET_ATTR:
                    setattr(
                        gm,
                        dtn.target,
                        getattr(traced_dispatch, dtn.target),
                    )
                with gm.graph.inserting_before(node):
                    value_remap[dtn] = gm.graph.node_copy(
                        dtn, lambda n: value_remap[n]
                    )
    if has_partial:
        gm.graph.erase_node(node)
        return gm.graph.output(new_args)
    else:
        return node


def _rebuild_graph(
    gm: fx.GraphModule,
    node_replacements: Dict[torch.fx.Node, torch.fx.GraphModule],
) -> None:
    # replace nodes in local traced graph with DTensor's dispatch graph
    new_nodes: Dict[torch.fx.Node, torch.fx.Node] = {}
    for node in gm.graph.nodes:
        if node not in node_replacements:
            continue

        traced_dispatch = node_replacements[node]
        # Map DT's dispatch graph input placeholder nodes to the ones in
        # local traced graph. It uses index-based accessing, which is
        # brittle, just for testing purpose.
        flatten_args, _ = tree_flatten(node.args)
        i, value_remap = 0, {}
        for dtn in traced_dispatch.graph.nodes:
            if dtn.op == OP.PLACEHOLDER:
                value_remap[dtn] = flatten_args[i]
                i += 1

        # insert DT's dispatch graph to traced local graph.
        with gm.graph.inserting_before(node):
            for dtn in traced_dispatch.graph.nodes:
                if dtn.op == OP.PLACEHOLDER:
                    # do nothing, ignore placeholders, as it has already
                    # been prepared in value_remap
                    pass
                elif dtn.op == OP.OUTPUT:
                    # TODO: AssertionError: Expecting single output, but got ([getitem, getitem_1, getitem_2],)
                    assert (
                        len(dtn.args) == 1
                    ), f"Expecting single output, but got {dtn.args} {len(dtn.args[0])}"
                    outputs = dtn.args[0]
                    # we currently support two very specific types of output
                    # 1. single output
                    # 2. multiple outputs resulting from getitem of all elements of tuple
                    if len(outputs) == 1:
                        # for single output, we replace the node with the single node
                        output = outputs[0]
                    else:
                        # for multiple outputs, we check that these outputs correspond
                        # to all elements of a tuple. In that case, we replace
                        # uses of the output directly with the original tuple
                        source = None
                        for i, out in enumerate(outputs):
                            # we allow None outputs for certain items in the tuple
                            if out is None:
                                continue
                            assert out.op == "call_function"
                            assert out.target.__module__ == "_operator"
                            assert out.target.__name__ == "getitem"
                            assert source is None or source == out.args[0]
                            source = out.args[0]
                            assert out.args[1] == i
                        assert source is not None
                        output = source

                    new_node = value_remap[output]
                    node.replace_all_uses_with(new_node)
                    new_nodes[node] = new_node
                else:
                    value_remap[dtn] = gm.graph.node_copy(
                        dtn, lambda n: value_remap[n]
                    )

    gm.graph.lint()
    gm.graph.eliminate_dead_code()
    gm.recompile()


def _get_user_to_last_uses(
    graph: fx.Graph,
) -> Dict[fx.Node, List[fx.Node]]:
    # Run through reverse nodes and record the first instance of a use
    # of a given node. This represents the *last* use of the node in the
    # execution order of the program, which we will use to free unused
    # values
    node_to_last_use: Dict[fx.Node, fx.Node] = {}
    user_to_last_uses: Dict[fx.Node, List[fx.Node]] = {}

    def register_last_uses(n: fx.Node, user: fx.Node) -> None:
        if n not in node_to_last_use:
            node_to_last_use[n] = user
            user_to_last_uses.setdefault(user, []).append(n)

    for node in reversed(graph.nodes):
        fx.node.map_arg(node.args, lambda n: register_last_uses(n, node))
        fx.node.map_arg(node.kwargs, lambda n: register_last_uses(n, node))

    return user_to_last_uses


def _convert_to_distributed(
    training_phase: TrainingPhase,
    gm: fx.GraphModule,
    inps: List[torch.Tensor],
    schemas: List[Schema],
    _allow_partial: bool = False,
) -> Tuple[fx.GraphModule, Dict[str, Schema]]:
    """
    Returns:
        - transformed graph module
        - map from output name to DTensorSpec
    """
    global logger
    logger = get_logger("spmd_exp")  # type: ignore
    node_to_obj: Dict[fx.Node, object] = {}
    # map local op node in traced_f to its corresponding subgraph of
    # DTensor ops.
    node_replacements: Dict[torch.fx.Node, torch.fx.GraphModule] = {}

    user_to_last_uses = _get_user_to_last_uses(gm.graph)

    logger.info(f"Training phase: {training_phase}")  # type: ignore
    output_schemas: Dict[str, Schema] = {}
    for i, node in enumerate(gm.graph.nodes):
        logger.info(f"node{i}: op={node.op} target={node.target}")  # type: ignore
        if node.op == OP.PLACEHOLDER:
            assert i < len(
                inps
            ), f"got more placeholer nodes ({i + 1}) than inputs ({len(inps)})"

            # our example inputs are local shards. Create DTensors from them.
            node_to_obj[node] = DTensor.from_local(
                inps[i],
                schemas[i].mesh,
                schemas[i].placements,
                # prevent running this collective in backwards pass
                run_check=False,
            )

        elif isinstance(node.target, torch._ops.OpOverload):
            node_replacements[node] = _get_dtensor_dispatch_graph(
                node, node_to_obj
            )
        elif node.op == OP.OUTPUT:
            if not _allow_partial:
                # returns the possibly modified output node
                node = _convert_output(gm, node, node_to_obj)

            # save output sharding for the inputs to backward pass
            for a in node.args[0]:
                if isinstance(a, fx.Node):
                    obj = node_to_obj[a]
                    if isinstance(obj, DTensor):
                        output_schemas[a.name] = Schema(
                            obj.device_mesh, obj.placements  # type: ignore
                        )

        elif node.op == OP.CALL_FUNCTION:

            def remap_arg(arg: object) -> object:
                if isinstance(arg, torch.fx.Node):
                    obj = node_to_obj[arg]
                    # TODO(anj): we need this for getitem but can we be more generic?
                    if isinstance(obj, tuple):
                        return obj
                    if _get_tracer():
                        # This is a shared arg, already has a tracer from previous
                        # tracing. Delete the tracer.
                        del cast(Dict[object, object], obj.__dict__)[proxy_slot]
                    return obj
                else:
                    return arg

            args = tree_map(remap_arg, node.args)
            node_to_obj[node] = node.target(args[0], args[1])
        else:
            raise ValueError(f"Unrecognized node {node}")

        if node in user_to_last_uses:
            # save memory by deleting objs that wont be used anymore
            for last_use in user_to_last_uses[node]:
                del node_to_obj[last_use]

    _rebuild_graph(gm, node_replacements)

    return gm, output_schemas


class _SPMD:
    def __init__(
        self,
        dist_graph: DistributedGraph,
        param_schema: Schema,
        input_schemas: Sequence[Placement],
        map_param_and_grad: bool = False,
    ) -> None:
        self._dist_graph = dist_graph
        self._param_schema = param_schema
        # Override the default sharding of input to the model.
        self._input_schemas = input_schemas
        # used to propagate sharding from the output of the forward pass to
        # the input of backward pass
        self._known_specs_by_node_name: Dict[str, Schema] = {}
        # A switch that allow users to turn off map_param_and_grad since it is
        # brittle as for now (the impl depends on the param and grad order).
        self._map_param_and_grad = map_param_and_grad

    def _is_param(self, t: torch.Tensor) -> bool:
        # N.B.: id(t) and id(param) does not match
        orig_module = cast(nn.Module, self._dist_graph.orig_module)
        return t.data_ptr() in (p.data_ptr() for p in orig_module.parameters())

    def _map_primal_to_param(
        self, gm: fx.GraphModule, inputs: List[torch.Tensor], nparams: int
    ) -> None:
        self._dist_graph.primal_name_to_node.append({})
        self._dist_graph.primal_to_param.append({})
        for inp, node in zip(inputs, gm.graph.nodes):
            if self._is_param(inp) and node.name.startswith("primals_"):
                self._dist_graph.primal_name_to_node[0][node.name] = node
                self._dist_graph.primal_to_param[0][node] = cast(
                    nn.Parameter, inp
                )
        assert len(self._dist_graph.primal_name_to_node[0]) == nparams, (
            len(self._dist_graph.primal_name_to_node[0]),
            nparams,
        )

    def _map_grad_to_param(self, gm: fx.GraphModule) -> None:
        # This assumes that the order of gradients are in the same order
        # as the parameters in the input. The last argument of the output
        # is None.
        # TODO: this is very brittle, verify how we can do better than this.
        self._dist_graph.grad_to_primal.append({})
        for node in gm.graph.nodes:
            if node.op != OP.OUTPUT:
                continue
            params = list(self._dist_graph.primal_name_to_node[0].values())
            grads = node.args[0][: len(params)]
            assert len(grads) == len(params), (grads, len(params))
            all(grad is not None for grad in grads)
            for grad, param in zip(grads, params):
                if grad.name.startswith("wait_comm"):
                    comm_idx, comm_block_nodes = get_comm_block_nodes(
                        grad, CommType.ALLREDUCE
                    )
                    comm_node = comm_block_nodes[comm_idx]
                    grad = cast(Tuple[fx.Node, ...], comm_node.args[0])[0]
                self._dist_graph.grad_to_primal[0][grad] = param

    def _compile_wrapper(
        self,
        training_phase: TrainingPhase,
        original_inputs: List[List[torch.Tensor]],
        gm: fx.GraphModule,
        inps: List[torch.Tensor],
    ) -> fx.GraphModule:
        with maybe_disable_fake_tensor_mode():
            return self._compile(training_phase, gm, original_inputs[0])

    def _compile(
        self,
        training_phase: TrainingPhase,
        gm: fx.GraphModule,
        inps: List[torch.Tensor],
    ) -> fx.GraphModule:
        shard_schema: Schema = Schema(
            mesh=self._param_schema.mesh, placements=[Shard(0)]
        )
        schemas: List[Schema] = []
        inp_schema_count = 0
        nparams = 0

        # iterate through inputs (and initial nodes of the graph that should
        # correspond 1:1 to those inputs)
        for inp, placeholder_node in zip(inps, gm.graph.nodes):
            # This is a no-op but we want the order of schemas
            # to match the order of inputs when we iterate through
            # the graph. Usually the non-tensor inputs are at the
            # end of the list so we could drop the schemas for it.

            assert placeholder_node.op == "placeholder", (
                "Expected initial nodes of the GraphModule to be input placeholders. "
                "Got {placeholder_node.op}"
            )

            known_schema = self._known_specs_by_node_name.get(
                placeholder_node.name
            )

            if known_schema is not None:
                schemas.append(known_schema)
            elif not isinstance(inp, torch.Tensor):
                schemas.append(
                    Schema(
                        mesh=self._param_schema.mesh, placements=[Replicate()]
                    )
                )
            else:
                if self._is_param(inp):
                    schemas.append(self._param_schema)
                    nparams += 1
                elif self._input_schemas:
                    schemas.append(self._input_schemas[inp_schema_count])  # type: ignore
                    inp_schema_count += 1
                else:
                    schemas.append(shard_schema)

        parallelized_gm, output_specs = _convert_to_distributed(
            training_phase,
            gm,
            inps,
            schemas,
            _allow_partial=False,
        )
        self._known_specs_by_node_name.update(output_specs)

        if training_phase == TrainingPhase.FORWARD:
            self._dist_graph.fwd_graph_modules.append(parallelized_gm)
            if self._map_param_and_grad:
                self._map_primal_to_param(parallelized_gm, inps, nparams)
        elif training_phase == TrainingPhase.BACKWARD:
            self._dist_graph.bwd_graph_modules.append(parallelized_gm)
            if self._map_param_and_grad:
                self._map_grad_to_param(parallelized_gm)
        return make_boxed_func(parallelized_gm)


def distribute(
    dist_graph: DistributedGraph,
    param_schema: Schema,
    input_schemas: Sequence[Placement],
    optimize_first_iter: bool,
    map_param_and_grad: bool,
    *args: Tuple[object],
    **kwargs: Dict[str, object],
) -> nn.Module:

    flat_args, _ = tree_flatten(args)
    flat_kwargs, _ = tree_flatten(kwargs)
    input_set: Set[object] = set(flat_args + flat_kwargs)

    fake_mode: FakeTensorMode = FakeTensorMode()

    # will update this to the original forward inputs
    original_inputs: List[Optional[Sequence[object]]] = [None]

    def input_to_fake(x: object) -> object:
        if not isinstance(x, torch.Tensor):
            return x
        y = fake_mode.from_tensor(x)
        if x in input_set:
            # "unshard" our fake tensor
            # (considers that inputs are sharded)
            y = y.repeat(param_schema.mesh.size(0), *((1,) * (y.ndim - 1)))
        # TODO assume non-inputs (params, etc) are replicated for now.
        return y

    def gather_inputs_for_compilation(
        inps: Tuple[object, ...],
    ) -> Tuple[object, ...]:
        original_inputs[0] = inps
        return tuple(input_to_fake(x) for x in inps)

    spmd = _SPMD(dist_graph, param_schema, input_schemas, map_param_and_grad)
    compiled_m = aot_module(
        cast(nn.Module, dist_graph.orig_module),
        partial(spmd._compile_wrapper, TrainingPhase.FORWARD, original_inputs),
        partial(spmd._compile, TrainingPhase.BACKWARD),
        pre_compile_fn=gather_inputs_for_compilation,
        decompositions=_CURRENT_DECOMPOSITION_TABLE,
    )

    # Force to execute one step to get the forward and backward graph.
    # One major issue of this flow is the optimizer states. All optimizer
    # states are lazily initialized by default but PT-D distributed checkpoint
    # requires eagerly initialization states. Eager initialization means the
    # optimizer state is initialized and loaded before ``forward()`` is called.
    # One way to solve the issue is to ensure that this ``distribute()`` is
    # called before optimizer ``load_state_dict()`` is executed.
    #
    # TODO(chienchin): figure out how to be compatible with optimizer state_dict
    # loading.
    if optimize_first_iter:
        output = compiled_m(*args, **kwargs)
        # Force to compile the backward
        output.sum().backward()
        # Clear the gradient
        for p in compiled_m.parameters():
            if p.grad is not None:
                p.grad = None

    return compiled_m<|MERGE_RESOLUTION|>--- conflicted
+++ resolved
@@ -7,10 +7,7 @@
 import torch
 import torch.fx as fx
 import torch.nn as nn
-<<<<<<< HEAD
 from torch._functorch.aot_autograd import aot_module, make_boxed_func
-=======
-from functorch.compile import aot_module, make_boxed_func
 from torch.distributed._spmd.comm_tensor import _get_tracer
 from torch.fx.experimental.proxy_tensor import (
     make_fx,
@@ -18,20 +15,18 @@
     proxy_slot,
 )
 from torch.utils._pytree import tree_flatten, tree_map, tree_unflatten
->>>>>>> 9d7c98ae
 
 from spmd.compiler.log_utils import get_logger
 from spmd.tensor import (
     _CURRENT_DECOMPOSITION_TABLE,
+    _Partial,
+    _redistribute_with_local_tensor,
     DeviceMesh,
     DTensor,
+    operator_dispatch,
     Placement,
     Replicate,
     Shard,
-    _Partial,
-    _redistribute_with_local_tensor,
-    operator_dispatch,
-    propagate_input_sharding,
 )
 
 from .aot_function_patch import patched_aot_function
