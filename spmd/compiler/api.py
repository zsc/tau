from typing import Dict, Optional, Sequence, Tuple

import torch.distributed as dist
import torch.nn as nn
from spmd.tensor import Placement, Replicate

from .distribute import distribute, Schema
from .distributed_graph import DistributedGraph
from .graph_optimization import DistGraphOptimization, GraphOptimization


class SPMD(nn.Module):
    # TODO: add schema_override
    def __init__(
        self,
        module: nn.Module,
        schema: Schema,
        input_schemas: Sequence[Placement] = tuple(),
        optimize_first_iter: bool = False,
<<<<<<< HEAD
        apply_optimization: bool = False,
=======
        optimizations: Sequence[GraphOptimization] = tuple(),
        map_param_and_grad: bool = True,
>>>>>>> f8f070c7
    ) -> None:
        """
        Given a non-distributed nn.Module, distribute the module and apply
        optimizations over the distributed module (fx.GraphModule).

        Args:
            module (nn.Module): The target module.
            schema (Schema): The distributed schema.
            input_schemas (Sequence[Placement]): The schemas of the inputs.
            optimize_first_iter (bool): If true, SPMD will call the forward
               and backward passes to eagerly get the graphs. This can be
               problematic since SPMD currently assumes a simple out of
               the tensor and performs ``sum()`` to get the loss.
            apply_optimization (bool): If true, SPMD will performance certain
               optimzation, e.g., communication fusion. If false, SPMD will
               parallelize the module.
        """
        super().__init__()
        assert schema.placements == [
            Replicate()
        ], "SPMD only support Replicate() parameters for now"

        # TODO: coalesce broadcasts
        for p in module.parameters():
            dist.broadcast(p, src=0)

        self._param_schema = schema
        self._input_schemas = input_schemas
        self._orig_module = module
        self._compiled_m: Optional[nn.Module] = None
        self._dist_graph = DistributedGraph(orig_module=module)
        self._graph_optimization = DistGraphOptimization(self._dist_graph)
        self._optimize_first_iter = optimize_first_iter
<<<<<<< HEAD
        self._apply_optimization = apply_optimization
=======
        self._optimizations = optimizations
        self._map_param_and_grad = False
>>>>>>> f8f070c7

    def forward(
        self, *args: Tuple[object], **kwargs: Dict[str, object]
    ) -> object:
        if self._compiled_m is None:
            self._compiled_m = distribute(
                self._dist_graph,
                self._param_schema,
                self._input_schemas,
                self._optimize_first_iter,
                self._map_param_and_grad,
                *args,
                **kwargs
            )

        if (
            not self._graph_optimization.optimized
            and self._dist_graph.bwd_graph_modules
<<<<<<< HEAD
            and self._apply_optimization
=======
            and self._optimizations
>>>>>>> f8f070c7
        ):
            # Profile the module. Right now it will use the saved orig_module
            # to profile. There will be another compilation for the profiling
            # purpose.
            self._dist_graph.profile(*args, **kwargs)
            self._dist_graph.update()

            # Apply the graph optimizations if the graph is not optimized both
            # fwd and bwd graphs are ready. All optimizations should be directly
            # applied to the saved fwd and bwd gm.
            self._graph_optimization.apply(self._optimizations)

        assert self._compiled_m is not None
        return self._compiled_m(*args, **kwargs)<|MERGE_RESOLUTION|>--- conflicted
+++ resolved
@@ -17,12 +17,8 @@
         schema: Schema,
         input_schemas: Sequence[Placement] = tuple(),
         optimize_first_iter: bool = False,
-<<<<<<< HEAD
-        apply_optimization: bool = False,
-=======
         optimizations: Sequence[GraphOptimization] = tuple(),
         map_param_and_grad: bool = True,
->>>>>>> f8f070c7
     ) -> None:
         """
         Given a non-distributed nn.Module, distribute the module and apply
@@ -56,12 +52,8 @@
         self._dist_graph = DistributedGraph(orig_module=module)
         self._graph_optimization = DistGraphOptimization(self._dist_graph)
         self._optimize_first_iter = optimize_first_iter
-<<<<<<< HEAD
-        self._apply_optimization = apply_optimization
-=======
         self._optimizations = optimizations
         self._map_param_and_grad = False
->>>>>>> f8f070c7
 
     def forward(
         self, *args: Tuple[object], **kwargs: Dict[str, object]
@@ -80,16 +72,16 @@
         if (
             not self._graph_optimization.optimized
             and self._dist_graph.bwd_graph_modules
-<<<<<<< HEAD
-            and self._apply_optimization
-=======
             and self._optimizations
->>>>>>> f8f070c7
         ):
             # Profile the module. Right now it will use the saved orig_module
             # to profile. There will be another compilation for the profiling
             # purpose.
-            self._dist_graph.profile(*args, **kwargs)
+
+            # Gate the profiling call until it is fully verified with different
+            # models.
+            if "fusion_communication" in self._optimizations:
+                self._dist_graph.profile(*args, **kwargs)
             self._dist_graph.update()
 
             # Apply the graph optimizations if the graph is not optimized both
