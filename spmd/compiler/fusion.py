--- conflicted
+++ resolved
@@ -95,7 +95,6 @@
     # Initialize logger
     global logger
     logger = get_logger("graph_opt")
-    
 
     def setup_ring_buffer(
         self, buffer_node_list: List[fx.Node], buffer_size: int
@@ -179,20 +178,11 @@
         insert_before_node = node
         break
 
-<<<<<<< HEAD
-    # TODO - fix with correct rank - needs to match with higher DTensor device
-    rank = dist.get_rank()
-    if torch.distributed.is_initialized():
-        torch.cuda.set_device(rank)
-    rank_device = torch.cuda.current_device()
-
-=======
     ring_buffer = []
     new_buffer_node = None
     # there is an assumption below that torch.set_device has been setup by
     # DTensor.  We thus ride on that by passing "cuda" for device, which
     # should expand internally to "cuda:index".
->>>>>>> 11a88967
     with gm.graph.inserting_before(insert_before_node):
         for i in range(ring_size):
             new_buffer_node = gm.graph.create_node(
@@ -246,7 +236,9 @@
             if not gi.fe_offset_to_comm_node:
                 len_comm_section = len(fe.node_list)
                 gi.fe_offset_to_comm_node = len_comm_section - comm_idx - 1
-                logger.debug(f"global comm index set {gi.fe_offset_to_comm_node}\n")
+                logger.debug(
+                    f"global comm index set {gi.fe_offset_to_comm_node}\n"
+                )
     return element_list
 
 
@@ -380,18 +372,10 @@
 
     _update_new_copy_nodes_users(value_remap)
 
-<<<<<<< HEAD
-    # update allreduce to use buffer
-    # (we currently don't) have to make our own all_reduce/comm_wait section
-    # # TODO - pg group matching
-    buffer_comm_node = copy_list[-1].comm_node
-    buffer_comm_node.update_arg(0, [buffer_node])  # type: ignore
-=======
     # gm.recompile()
     # _debug(
     #    f"381 =====after clone, tensor_constant and allreduce insert =====\n {gm.graph.print_tabular()}\n"
     # )
->>>>>>> 11a88967
 
 
 def _build_buffer_comm_graph(
@@ -618,11 +602,7 @@
             ), f"Non comm gradient output tensor incorrectly handled...needs fix. {new_output_args[start+i]}"
             new_output_args[start + i] = replacement_mapping[curr_node]
 
-<<<<<<< HEAD
-    logger.debug(f"Updated output args = {new_output_args}\n")
-=======
     # _debug(f"537 - updated output args = {new_output_args}\n")
->>>>>>> 11a88967
 
 
 def _determine_peak_memory(gi: GraphInfo, fusion_length: int) -> int:
@@ -644,11 +624,7 @@
             curr_fe_index = 0
             curr_memory = 0
 
-<<<<<<< HEAD
-    logger.debug(f"Peak memory determined to be {peak_memory}")
-=======
     _debug(f"peak memory determined to be {peak_memory}")
->>>>>>> 11a88967
     gi.peak_memory_required = peak_memory
 
     return peak_memory
@@ -670,15 +646,6 @@
 def _teardown(gm: fx.GraphModule) -> None:
     """final steps before exiting optimization phase"""
     rebuild_graph(gm)
-<<<<<<< HEAD
-
-def run_fuse_communication(gm: fx.GraphModule, fusion_policy: int = 4) -> None:
-    """Main entry into remapping graph for all_reduce fusion.
-    Modifications are in place to the graph.  Errors will result in stoppage
-    to alert user rather than handling and returning error codes."""
-    # Initialize logger
-    logger = get_logger("graph_opt")
-=======
     # _debug("final graph cleanup, ready to exit\n")
     # _debug(f"\n Final Graph ===== \n {gm.graph.print_tabular()}\n")
 
@@ -689,14 +656,11 @@
     ring_num_buffers: int,
 ) -> None:
     """fusion using a ring buffer in order to avoid buffer overwriting"""
->>>>>>> 11a88967
 
     assert (
         fusion_length > 1
     ), f"fusion policy is {fusion_length}, but requires > 1 for actual fusion. "
 
-<<<<<<< HEAD
-=======
     # _debug(f"\n Start of fusion pass graph {gm.graph.print_tabular()}\n")
     _debug(
         f"Start of fusion_ring pass, fusion_length = {fusion_length}, buffers = {ring_num_buffers} \n"
@@ -704,7 +668,6 @@
 
     graph_info = _setup(gm)
 
->>>>>>> 11a88967
     # scan graph for all comm sections (fusion elements)
     fe_list = _scan_graph_for_fusion_elements(
         graph_info, gm, comm_type=CommType.ALLREDUCE
@@ -718,27 +681,14 @@
     # determine peak memory using fusion policy
     peak_memory_required = _determine_peak_memory(graph_info, fusion_length)
 
-<<<<<<< HEAD
-    # Main process loop - iterate all fusion elements, apply fusion to subsets
-    offset = 0
-    count = 0
-=======
     assert (
         peak_memory_required > 0
     ), f"failed to compute effective peak memory - determined {peak_memory_required} as buffer size\n"
->>>>>>> 11a88967
 
     ring_buffer = _create_fusion_buffers(
         gm, peak_memory_required, graph_info, ring_num_buffers
     )
 
-<<<<<<< HEAD
-    for index, item in enumerate(graph_info.fe_list):  # type: ignore
-        count += 1
-        if count == fusion_policy:
-            start_index = offset
-            stop_index = offset + count
-=======
     _debug(f"ring buffer constructed: {ring_buffer=}\n")
 
     assert len(graph_info.wait_node_idx) == len(fe_list), (
@@ -747,7 +697,6 @@
     )
     assert graph_info.output is not None
     new_output_args = list(cast(Tuple[fx.Node], graph_info.output.args[0]))
->>>>>>> 11a88967
 
     # track the index of the grad nodes in the graph so we can pull the
     # correct "last" gradient node from any given fusion set.
@@ -782,13 +731,9 @@
     gm.graph.erase_node(graph_info.output)
     gm.graph.output(new_output_args)
 
-<<<<<<< HEAD
-    logger.debug(f"\nComm Fusion processed {index+1} fe items\n")
-=======
     _debug(f"\nRing Comm Fusion processed {len(fe_list)} fe items\n")
 
     # _debug(f"Final output node args {new_output_args=}\n")
->>>>>>> 11a88967
 
     rebuild_graph(gm)
 
@@ -861,13 +806,10 @@
     )
     gm.recompile()
 
-<<<<<<< HEAD
-=======
     _debug(" ------ finish, run communication overlap pass -----\n")
     # _debug(f"graph = {print(gm.graph)}\n")
     # _debug(f"{gm.graph.print_tabular()}\n")
 
->>>>>>> 11a88967
     _teardown(gm)
 
 
