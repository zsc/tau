# Copyright (c) Meta Platforms, Inc. and affiliates
<<<<<<< HEAD
import torch
from spmd.tensor.api import (
    DTensor,
    DTensorSpec,
    Placement,
    Replicate,
    Shard,
    _Partial,
)
=======
from spmd.tensor.api import DTensor, DTensorSpec, Replicate, _Partial
>>>>>>> 7c7c268b
from spmd.tensor.dispatch import OpSchema, OutputSharding
from spmd.tensor.ops.utils import register_prop_rule
from typing import Sequence


# NOTE: the default propagation rule should apply for
# any operator that does not return a DTensor, i.e.
# for operators that only returns int/float/bool, we by
# default still propagate the spec, this is to ensure
# that we only return None for the case where the sharding
# propagation failed, and we should do auto-redistribute
def default_prop_rule(op_schema: OpSchema) -> OutputSharding:
    # by default prop the first arg spec
    return OutputSharding(op_schema.args_spec[0])


def prop_create_like(op_schema: OpSchema) -> OutputSharding:
    # For operators that create tensors with same shape as input but
    # with specific content that does not depend on the input, we
    # can propagate Sharding, but we have to make sure we move from
    # partial to replicated.
    input_spec = op_schema.args_spec[0]
    output_spec = DTensorSpec(
        mesh=input_spec.mesh,
        placements=tuple(
            Replicate() if isinstance(p, _Partial) else p
            for p in input_spec.placements
        ),
        ndim=input_spec.ndim,
        shape=input_spec.shape,
    )
    return OutputSharding(output_spec=output_spec)


# some tensor ops should not support shard, i.e. local_scalar_dense
# shouldn't work for shard as it requires numel == 1
def no_shard_prop_rule(op_schema: OpSchema) -> OutputSharding:
    # by default prop the first arg spec
    tensor_spec = op_schema.args_spec[0]
    for placement in tensor_spec.placements:
        if placement.is_shard():
            return OutputSharding(
                None,
                failed_reason=f"Op does not support input placements "
                f"with `Shard`, but found placements: "
                f"{tensor_spec.placements}",
            )
    # otherwise default prop the first arg spec
    return OutputSharding(tensor_spec)


default_prop_ops = [
    "aten._to_copy.default",
    "aten.clone.default",
    "aten.copy_.default",
    "aten.detach.default",
    "aten.is_same_size.default",
    "aten.new_empty_strided.default",
]

create_like_ops = [
    "aten.empty_like.default",
    "aten.fill_.Scalar",
    "aten.full_like.default",
    "aten.ones_like.default",
    "aten.zero_.default",
    "aten.zeros_like.default",
]

no_shard_prop_ops = ["aten._local_scalar_dense.default"]

for op in default_prop_ops:
    DTensor._op_to_rules[op] = default_prop_rule

for op in create_like_ops:
    DTensor._op_to_rules[op] = prop_create_like

for op in no_shard_prop_ops:
    DTensor._op_to_rules[op] = no_shard_prop_rule


@register_prop_rule("aten.bucketize.Tensor")
def prop_bucketize(op_schema: OpSchema) -> OutputSharding:
    """
    Point-wise on the first input (just propagate input sharding).
    Expect replicated for second input.
    """
    input_schema, boundaries = op_schema.args_schema
    assert isinstance(input_schema, DTensorSpec)
    assert isinstance(boundaries, DTensorSpec)

    if all(isinstance(p, Replicate) for p in boundaries.placements):
        return OutputSharding(output_spec=input_schema)
    else:
        return OutputSharding(
            output_spec=None,
            schema_suggestions=[
                OpSchema(
                    args_schema=(
                        input_schema,
                        DTensorSpec(
                            mesh=boundaries.mesh,
                            placements=[Replicate()]
                            * len(boundaries.placements),
                            ndim=boundaries.ndim,
                            shape=boundaries.shape,
                        ),
                    ),
                    kwargs_schema=op_schema.kwargs_schema,
                )
            ],
        )


def unshard_tensor_dim(
    placements: Sequence[Placement], dim: int
) -> Sequence[Placement]:
    """Disallow the given tensor dimension to be sharded"""
    return tuple(
        p if (not isinstance(p, Shard) or p.dim != dim) else Replicate()
        for p in placements
    )


def _prop_all_but_dim(
    op_schema: OpSchema, dim: int, out_shape: torch.Size
) -> OutputSharding:
    """
    Considering an op that takes its input as first argument, forwards all shardings
    except for the given dimension.
    """
    input_spec = op_schema.args_schema[0]
    assert isinstance(input_spec, DTensorSpec)

    output_placements = unshard_tensor_dim(input_spec.placements, dim=dim)
    output_spec = DTensorSpec(
        mesh=input_spec.mesh,
        placements=output_placements,
        shape=out_shape,
        ndim=input_spec.ndim,
    )

    if input_spec.placements == output_placements:
        out = OutputSharding(output_spec=output_spec)
    else:
        suggested_input_spec = DTensorSpec(
            mesh=input_spec.mesh,
            placements=output_placements,
            ndim=input_spec.ndim,
            shape=input_spec.shape,
        )
        out = OutputSharding(
            output_spec=None,
            schema_suggestions=[
                OpSchema(
                    args_schema=(suggested_input_spec,)
                    + op_schema.args_schema[1:],
                    kwargs_schema=op_schema.kwargs_schema,
                ),
            ],
        )
    return out


@register_prop_rule("aten.slice.Tensor")
def prop_slice(op_schema: OpSchema) -> OutputSharding:
    """NOTE: can be further optimized (right now it replicates before slicing on a sharded dimension)"""
    defaults = (None, 0, None, None, 1)
    input_spec, dim, start, end, step = (
        op_schema.args_schema + defaults[len(op_schema.args_schema) :]
    )
    assert isinstance(input_spec, DTensorSpec)
    assert isinstance(dim, int)
    assert start is None or isinstance(start, int)
    assert end is None or isinstance(end, int)
    assert isinstance(step, int)

    # normalize arguments
    if dim < 0:
        dim += input_spec.ndim
    if start is None:
        start = 0
    if step is None:
        step = 1
    if end is None or end > input_spec.shape[dim]:
        end = input_spec.shape[dim]
    if end < 0:
        end += input_spec.shape[dim]
    if end > input_spec.shape[dim]:
        end = input_spec.shape[dim]

    if start == 0 and end == input_spec.shape[dim] and step == 1:
        return OutputSharding(output_spec=input_spec)

    # shape propagation
    slice_len = (end - start + step - 1) // step
    out_shape = torch.Size(
        tuple(input_spec.shape[0:dim])
        + (slice_len,)
        + tuple(input_spec.shape[dim + 1 :])
    )

    return _prop_all_but_dim(op_schema, dim=dim, out_shape=out_shape)


@register_prop_rule("aten.slice_scatter.default")
def prop_slice_scatter(op_schema: OpSchema) -> OutputSharding:
    # 1. number of dimensions in input and src need to match.
    # 2. number of elements on all non-dim need to match between input and src.
    # 3. numer of elements in src in dim need to match the slice size.
    # Given the above:
    # - We suggest for src to follow the sharding of input, except on the scatter dimension,
    #   where our best bet for now is to make them replicated as a fall-back.
    #   TODO: Ideally we'd like to make sure the output is re-sharded afterwards to keep input sharding.

    defaults = (None, None, 0, None, None, 1)
    input, src, dim, start, end, step = (
        op_schema.args_schema + defaults[len(op_schema.args_schema) :]
    )
    assert isinstance(input, DTensorSpec)
    assert isinstance(src, DTensorSpec)
    assert isinstance(dim, int)

    if dim < 0:
        dim += input.ndim

    # first, we keep the input sharding, except for the input dimension
    # also, we cannot allow partial sum anymore.
    input_suggestion = tuple(
        Replicate()
        if isinstance(p, _Partial) or (isinstance(p, Shard) and p.dim == dim)
        else p
        for p in input.placements
    )

    if input_suggestion == tuple(input.placements) and src.placements == tuple(
        input.placements
    ):
        # if our sharding is correct, the output sharding will be the same as the input.
        return OutputSharding(
            output_spec=DTensorSpec(
                mesh=input.mesh,
                placements=input.placements,
                shape=input.shape,
                ndim=input.ndim,
            )
        )
    else:
        # otherwise, return the suggestion.
        return OutputSharding(
            output_spec=None,
            schema_suggestions=[
                OpSchema(
                    args_schema=(
                        DTensorSpec(
                            mesh=input.mesh,
                            placements=input_suggestion,
                            shape=input.shape,
                            ndim=input.ndim,
                        ),
                        DTensorSpec(
                            mesh=src.mesh,
                            placements=input_suggestion,
                            shape=src.shape,
                            ndim=src.ndim,
                        ),
                    )
                    + op_schema.args_schema[2:],
                    kwargs_schema=op_schema.kwargs_schema,
                )
            ],
        )<|MERGE_RESOLUTION|>--- conflicted
+++ resolved
@@ -1,5 +1,4 @@
 # Copyright (c) Meta Platforms, Inc. and affiliates
-<<<<<<< HEAD
 import torch
 from spmd.tensor.api import (
     DTensor,
@@ -9,9 +8,6 @@
     Shard,
     _Partial,
 )
-=======
-from spmd.tensor.api import DTensor, DTensorSpec, Replicate, _Partial
->>>>>>> 7c7c268b
 from spmd.tensor.dispatch import OpSchema, OutputSharding
 from spmd.tensor.ops.utils import register_prop_rule
 from typing import Sequence
