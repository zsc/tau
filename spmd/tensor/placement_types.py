--- conflicted
+++ resolved
@@ -242,7 +242,6 @@
 
 @dataclass
 class _Partial(Placement):
-<<<<<<< HEAD
     # This is a default partial placement with element-wise reduce op
     # when doing reduction it follows the contract of `to_replicate`
     # and `to_shard` to do the reduction and convert the local tensor
@@ -250,11 +249,7 @@
     #
     # We can implement custom reductions as needed by subclassing this
     # class and override those contracts.
-    reduce_op: c10d.ReduceOp = c10d.ReduceOp.SUM  # type: ignore
-=======
-    # partial placement with reduce op
     reduce_op: c10d.ReduceOp.RedOpType = c10d.ReduceOp.RedOpType.SUM  # type: ignore
->>>>>>> c16139b8
 
     def _to_replicate(
         self, tensor: torch.Tensor, mesh: DeviceMesh, mesh_dim: int
@@ -264,7 +259,7 @@
         cloned_local = CommTensor(
             tensor.clone(memory_format=torch.contiguous_format)
         )
-        mesh.all_reduce(cloned_local, self.reduce_op, mesh_dim=mesh_dim)
+        mesh.all_reduce(cloned_local, c10d.ReduceOp(self.reduce_op), mesh_dim=mesh_dim)
         return cloned_local
 
     def _to_shard(
