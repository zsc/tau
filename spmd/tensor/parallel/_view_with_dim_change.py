# Copyright (c) Meta Platforms, Inc. and affiliates
import math

import torch
from spmd.tensor import DTensor as DT
from spmd.tensor.placement_types import Shard
from typing import Tuple, Union


def _view_with_sharding_dim_change(
    tensor: Union[torch.Tensor, DT], sharding_dim: int, shape: Tuple[int, ...]
) -> Union[torch.Tensor, DT]:
    """
    We change the implicit sharding dim for a distributed tensor without comms.
    Because if we don't change sharding dim, we will ended up having more comms that are not necessary.
    Note that this op will produce invalid DTensor, you will need to call this op in pair to recover
    it back to a valid DTensor.

    This should only be used when implicitly changing sharding dim doesn't have semantic issue.
    """
    if isinstance(tensor, DT):
        # pyre-fixme[16]: Undefined attribute.
        return _ViewAndRedistribute.apply(tensor, sharding_dim, shape)
    else:
        return tensor.view(shape)


class _ViewAndRedistribute(torch.autograd.Function):
    @staticmethod
    # pyre-fixme[14]: Inconsistent override.
    def forward(  # type: ignore
        ctx,  # type: ignore
        self: DT,
        sharding_dim: int,
        shape: Tuple[int, ...],
    ) -> DT:
        ctx.previous_placement = self.placements
        ctx.previous_device_mesh = self.device_mesh
        ctx.previous_local_shape = self.to_local().size()
<<<<<<< HEAD
        ctx.previous_logical_shape = self.size()
=======
        ctx.previous_global_shape = self.size()
>>>>>>> ccec61ba
        assert (
            self.device_mesh.ndim == 1
        ), "Only support 1D Device Mesh for _ViewAndRedistribute."
        if (
            self.placements[0].is_shard(dim=sharding_dim)
            or self.placements[0].is_replicate()
            or self.placements[0].is_partial()
        ):
            # pyre-fixme[7]: Incompatible return type.
            return self.view(shape)  # type: ignore
        else:
            if sharding_dim < 0:
                sharding_dim += self.dim()

            device_mesh = self.device_mesh
            world_size = device_mesh.size(dim=0)
            new_sharding_placement = [Shard(sharding_dim)]

            # Fix shape
            try:
                infer_idx = shape.index(-1)
            except ValueError:
                infer_idx = None  # type: ignore

            # Infer the dim which is specified with -1.
            if infer_idx is not None:
                st_size = math.prod(self.size())  # type: ignore[attr-defined]
                shape_size = -1 * math.prod(shape)  # type: ignore[attr-defined]
                # pyre-fixme[60]: Concatenation not yet support for multiple variadic
                shape = (
                    *shape[:infer_idx],
                    st_size // shape_size,
                    *shape[infer_idx + 1 :],
                )

            # pyre-fixme[60]: Concatenation not yet support for multiple variadic
            new_local_tensor_size = (
                *shape[:sharding_dim],
                shape[sharding_dim] // world_size,
                *shape[sharding_dim + 1 :],
            )
            new_local_tensor = self.to_local().view(*new_local_tensor_size)

            return DT(
                new_local_tensor,
                device_mesh,
                new_sharding_placement,
                size=torch.Size(shape),
                requires_grad=new_local_tensor.requires_grad,
            )

    @staticmethod
    def backward(ctx, grad_output: DT) -> Tuple[DT, None, None]:  # type: ignore
        previous_placement = ctx.previous_placement
        previous_device_mesh = ctx.previous_device_mesh
        previous_local_tensor_size = ctx.previous_local_shape
<<<<<<< HEAD
        previous_logical_shape = ctx.previous_logical_shape
=======
        previous_global_shape = ctx.previous_global_shape
>>>>>>> ccec61ba
        return (
            DT(
                grad_output.to_local().view(*previous_local_tensor_size),
                previous_device_mesh,
                previous_placement,
<<<<<<< HEAD
                size=previous_logical_shape,
=======
                size=previous_global_shape,
>>>>>>> ccec61ba
                requires_grad=grad_output.requires_grad,
            ),
            None,
            None,
        )<|MERGE_RESOLUTION|>--- conflicted
+++ resolved
@@ -37,11 +37,7 @@
         ctx.previous_placement = self.placements
         ctx.previous_device_mesh = self.device_mesh
         ctx.previous_local_shape = self.to_local().size()
-<<<<<<< HEAD
-        ctx.previous_logical_shape = self.size()
-=======
         ctx.previous_global_shape = self.size()
->>>>>>> ccec61ba
         assert (
             self.device_mesh.ndim == 1
         ), "Only support 1D Device Mesh for _ViewAndRedistribute."
@@ -98,21 +94,13 @@
         previous_placement = ctx.previous_placement
         previous_device_mesh = ctx.previous_device_mesh
         previous_local_tensor_size = ctx.previous_local_shape
-<<<<<<< HEAD
-        previous_logical_shape = ctx.previous_logical_shape
-=======
         previous_global_shape = ctx.previous_global_shape
->>>>>>> ccec61ba
         return (
             DT(
                 grad_output.to_local().view(*previous_local_tensor_size),
                 previous_device_mesh,
                 previous_placement,
-<<<<<<< HEAD
-                size=previous_logical_shape,
-=======
                 size=previous_global_shape,
->>>>>>> ccec61ba
                 requires_grad=grad_output.requires_grad,
             ),
             None,
